--- conflicted
+++ resolved
@@ -565,14 +565,9 @@
         for (final Map.Entry<InetSocketAddress, List<byte[]>> hostAndRows : rowsByHost) {
             tasks.add(ThreadNamingCallable.wrapWithThreadName(() ->
                     getRowsColumnRangeIteratorForSingleHost(hostAndRows.getKey(), tableRef,
-<<<<<<< HEAD
                             hostAndRows.getValue(), batchColumnRangeSelection, timestamp),
-                    "Atlas getRowsColumnRange " + hostAndRows.getValue().size() + " rows from " + tableRef + " on " + hostAndRows.getKey(),
-=======
-                            hostAndRows.getValue(), columnRangeSelection, timestamp),
                     "Atlas getRowsColumnRange " + hostAndRows.getValue().size()
                             + " rows from " + tableRef + " on " + hostAndRows.getKey(),
->>>>>>> 364f0fba
                     ThreadNamingCallable.Type.PREPEND));
         }
         List<Map<byte[], RowColumnRangeIterator>> perHostResults = runAllTasksCancelOnFailure(tasks);
@@ -583,20 +578,12 @@
         return result;
     }
 
-<<<<<<< HEAD
-    private Map<byte[], RowColumnRangeIterator> getRowsColumnRangeIteratorForSingleHost(InetSocketAddress host,
-                                                                                        TableReference tableRef,
-                                                                                        List<byte[]> rows,
-                                                                                        BatchColumnRangeSelection batchColumnRangeSelection,
-                                                                                        long startTs) {
-=======
     private Map<byte[], RowColumnRangeIterator> getRowsColumnRangeIteratorForSingleHost(
             InetSocketAddress host,
             TableReference tableRef,
             List<byte[]> rows,
-            ColumnRangeSelection columnRangeSelection,
+            BatchColumnRangeSelection batchColumnRangeSelection,
             long startTs) {
->>>>>>> 364f0fba
         try {
             RowColumnRangeExtractor.RowColumnRangeResult firstPage =
                     getRowsColumnRangeForSingleHost(host, tableRef, rows, batchColumnRangeSelection, startTs);
@@ -612,15 +599,11 @@
                 // this column.
                 Map<Cell, Value> rowResult = results.get(row);
                 boolean completedCell = (rowResult != null) && rowResult.containsKey(Cell.create(row, col));
-<<<<<<< HEAD
-                boolean endOfRange = isEndOfColumnRange(completedCell, col, firstPage.getRowsToRawColumnCount().get(row), batchColumnRangeSelection);
-=======
                 boolean endOfRange = isEndOfColumnRange(
                         completedCell,
                         col,
                         firstPage.getRowsToRawColumnCount().get(row),
-                        columnRangeSelection);
->>>>>>> 364f0fba
+                        batchColumnRangeSelection);
                 if (!endOfRange) {
                     byte[] nextCol = getNextColumnRangeColumn(completedCell, col);
                     incompleteRowsToNextColumns.put(row, nextCol);
@@ -640,17 +623,11 @@
                 if (nextCol == null) {
                     ret.put(row, new LocalRowColumnRangeIterator(resultIterator));
                 } else {
-<<<<<<< HEAD
                     BatchColumnRangeSelection newColumnRange = new BatchColumnRangeSelection(nextCol,
                             batchColumnRangeSelection.getEndCol(), batchColumnRangeSelection.getBatchHint());
-                    ret.put(row, new LocalRowColumnRangeIterator(Iterators.concat(resultIterator, getRowColumnRange(host, tableRef, row, newColumnRange, startTs))));
-=======
-                    ColumnRangeSelection newColumnRange = new ColumnRangeSelection(nextCol,
-                            columnRangeSelection.getEndCol(), columnRangeSelection.getBatchHint());
                     ret.put(row, new LocalRowColumnRangeIterator(Iterators.concat(
                             resultIterator,
                             getRowColumnRange(host, tableRef, row, newColumnRange, startTs))));
->>>>>>> 364f0fba
                 }
             }
             // We saw no Cassandra results at all for these rows, so the entire column range is empty for these rows.
@@ -666,38 +643,9 @@
     private RowColumnRangeExtractor.RowColumnRangeResult getRowsColumnRangeForSingleHost(InetSocketAddress host,
                                                              TableReference tableRef,
                                                              List<byte[]> rows,
-                                                             BatchColumnRangeSelection batchColumnRangeSelection,
+                                                             BatchColumnRangeSelection columnRangeSelection,
                                                              long startTs) {
         try {
-<<<<<<< HEAD
-            return clientPool.runWithRetryOnHost(host, new FunctionCheckedException<Client, RowColumnRangeExtractor.RowColumnRangeResult, Exception>() {
-                @Override
-                public RowColumnRangeExtractor.RowColumnRangeResult apply(Client client) throws Exception {
-                    ByteBuffer start = batchColumnRangeSelection.getStartCol().length == 0 ?
-                            ByteBuffer.wrap(PtBytes.EMPTY_BYTE_ARRAY) :
-                            CassandraKeyValueServices.makeCompositeBuffer(batchColumnRangeSelection.getStartCol(), startTs - 1);
-                    ByteBuffer end = batchColumnRangeSelection.getEndCol().length == 0 ?
-                            ByteBuffer.wrap(PtBytes.EMPTY_BYTE_ARRAY) :
-                            CassandraKeyValueServices.makeCompositeBuffer(RangeRequests.previousLexicographicName(batchColumnRangeSelection.getEndCol()), -1);
-                    SliceRange slice = new SliceRange(start, end, false, batchColumnRangeSelection.getBatchHint());
-                    SlicePredicate pred = new SlicePredicate();
-                    pred.setSlice_range(slice);
-
-                    ColumnParent colFam = new ColumnParent(internalTableName(tableRef));
-                    Map<ByteBuffer, List<ColumnOrSuperColumn>> results = multigetInternal(client, tableRef, wrap(rows), colFam, pred, readConsistency);
-
-                    RowColumnRangeExtractor extractor = new RowColumnRangeExtractor();
-                    extractor.extractResults(rows, results, startTs);
-
-                    return extractor.getRowColumnRangeResult();
-                }
-
-                @Override
-                public String toString() {
-                    return "multiget_slice(" + tableRef.getQualifiedName() + ", " + rows.size() + " rows, " + batchColumnRangeSelection.getBatchHint() + " max columns)";
-                }
-            });
-=======
             return clientPool.runWithRetryOnHost(host,
                     new FunctionCheckedException<Client, RowColumnRangeExtractor.RowColumnRangeResult, Exception>() {
                         @Override
@@ -721,7 +669,7 @@
                                     multigetInternal(client, tableRef, wrap(rows), colFam, pred, readConsistency);
 
                             RowColumnRangeExtractor extractor = new RowColumnRangeExtractor();
-                            extractor.extractResults(results, startTs);
+                            extractor.extractResults(rows, results, startTs);
 
                             return extractor.getRowColumnRangeResult();
                         }
@@ -732,27 +680,20 @@
                                     + rows.size() + " rows, " + columnRangeSelection.getBatchHint() + " max columns)";
                         }
                     });
->>>>>>> 364f0fba
         } catch (Exception e) {
             throw Throwables.throwUncheckedException(e);
         }
     }
 
-<<<<<<< HEAD
-    private Iterator<Entry<Cell, Value>> getRowColumnRange(InetSocketAddress host, TableReference tableRef, final byte[] row,
-                                                           final BatchColumnRangeSelection columnRangeSelection, long startTs) {
-        return ClosableIterators.wrap(new AbstractPagingIterable<Entry<Cell, Value>, TokenBackedBasicResultsPage<Entry<Cell, Value>, byte[]>>() {
-=======
     private Iterator<Entry<Cell, Value>> getRowColumnRange(
             InetSocketAddress host,
             TableReference tableRef,
             byte[] row,
-            ColumnRangeSelection columnRangeSelection,
+            BatchColumnRangeSelection columnRangeSelection,
             long startTs) {
         return ClosableIterators.wrap(new AbstractPagingIterable<
                 Entry<Cell, Value>,
                 TokenBackedBasicResultsPage<Entry<Cell, Value>, byte[]>>() {
->>>>>>> 364f0fba
             @Override
             protected TokenBackedBasicResultsPage<Entry<Cell, Value>, byte[]> getFirstPage() throws Exception {
                 return page(columnRangeSelection.getStartCol());
@@ -823,21 +764,13 @@
     }
 
     private boolean isEndOfColumnRange(boolean completedCell, byte[] lastCol, int numRawResults,
-<<<<<<< HEAD
                                        BatchColumnRangeSelection columnRangeSelection) {
-        return (numRawResults < columnRangeSelection.getBatchHint()) ||
-                (completedCell &&
-                        (RangeRequests.isLastRowName(lastCol)
-                                || Arrays.equals(RangeRequests.nextLexicographicName(lastCol), columnRangeSelection.getEndCol())));
-=======
-                                       ColumnRangeSelection columnRangeSelection) {
         return (numRawResults < columnRangeSelection.getBatchHint())
                 || (completedCell
                         && (RangeRequests.isLastRowName(lastCol)
                                 || Arrays.equals(
                                         RangeRequests.nextLexicographicName(lastCol),
                                         columnRangeSelection.getEndCol())));
->>>>>>> 364f0fba
     }
 
     private byte[] getNextColumnRangeColumn(boolean completedCell, byte[] lastCol) {
