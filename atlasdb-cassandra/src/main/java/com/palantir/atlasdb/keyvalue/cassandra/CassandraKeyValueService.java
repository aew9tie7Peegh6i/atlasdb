/**
 * Copyright 2015 Palantir Technologies
 * <p>
 * Licensed under the BSD-3 License (the "License");
 * you may not use this file except in compliance with the License.
 * You may obtain a copy of the License at
 * <p>
 * http://opensource.org/licenses/BSD-3-Clause
 * <p>
 * Unless required by applicable law or agreed to in writing, software
 * distributed under the License is distributed on an "AS IS" BASIS,
 * WITHOUT WARRANTIES OR CONDITIONS OF ANY KIND, either express or implied.
 * See the License for the specific language governing permissions and
 * limitations under the License.
 */
package com.palantir.atlasdb.keyvalue.cassandra;

import java.net.InetSocketAddress;
import java.nio.ByteBuffer;
import java.nio.charset.Charset;
import java.nio.charset.StandardCharsets;
import java.util.Arrays;
import java.util.Collection;
import java.util.Collections;
import java.util.Iterator;
import java.util.LinkedHashMap;
import java.util.List;
import java.util.Map;
import java.util.Map.Entry;
import java.util.Random;
import java.util.Set;
import java.util.concurrent.Callable;
import java.util.concurrent.Future;
import java.util.concurrent.TimeUnit;
import java.util.concurrent.TimeoutException;
import java.util.stream.Collectors;

import org.apache.cassandra.thrift.CASResult;
import org.apache.cassandra.thrift.Cassandra.Client;
import org.apache.cassandra.thrift.CfDef;
import org.apache.cassandra.thrift.Column;
import org.apache.cassandra.thrift.ColumnOrSuperColumn;
import org.apache.cassandra.thrift.ColumnParent;
import org.apache.cassandra.thrift.ConsistencyLevel;
import org.apache.cassandra.thrift.Deletion;
import org.apache.cassandra.thrift.KeyRange;
import org.apache.cassandra.thrift.KeySlice;
import org.apache.cassandra.thrift.KsDef;
import org.apache.cassandra.thrift.Mutation;
import org.apache.cassandra.thrift.SlicePredicate;
import org.apache.cassandra.thrift.SliceRange;
import org.apache.cassandra.thrift.UnavailableException;
import org.apache.thrift.TException;
import org.slf4j.Logger;
import org.slf4j.LoggerFactory;

import com.google.common.base.Function;
import com.google.common.base.Functions;
import com.google.common.base.Optional;
import com.google.common.base.Preconditions;
import com.google.common.base.Predicates;
import com.google.common.base.Stopwatch;
import com.google.common.base.Strings;
import com.google.common.base.Supplier;
import com.google.common.collect.ArrayListMultimap;
import com.google.common.collect.FluentIterable;
import com.google.common.collect.HashMultimap;
import com.google.common.collect.ImmutableList;
import com.google.common.collect.ImmutableMap;
import com.google.common.collect.ImmutableMap.Builder;
import com.google.common.collect.ImmutableSet;
import com.google.common.collect.Iterables;
import com.google.common.collect.Iterators;
import com.google.common.collect.ListMultimap;
import com.google.common.collect.Lists;
import com.google.common.collect.Maps;
import com.google.common.collect.Multimap;
import com.google.common.collect.Multimaps;
import com.google.common.collect.Ordering;
import com.google.common.collect.SetMultimap;
import com.google.common.collect.Sets;
import com.google.common.collect.TreeMultimap;
import com.google.common.primitives.UnsignedBytes;
import com.palantir.atlasdb.AtlasDbConstants;
import com.palantir.atlasdb.cassandra.CassandraKeyValueServiceConfig;
import com.palantir.atlasdb.cassandra.CassandraKeyValueServiceConfigManager;
import com.palantir.atlasdb.config.LeaderConfig;
import com.palantir.atlasdb.config.LockLeader;
import com.palantir.atlasdb.encoding.PtBytes;
import com.palantir.atlasdb.keyvalue.api.Cell;
import com.palantir.atlasdb.keyvalue.api.ColumnRangeSelection;
import com.palantir.atlasdb.keyvalue.api.ColumnSelection;
import com.palantir.atlasdb.keyvalue.api.InsufficientConsistencyException;
import com.palantir.atlasdb.keyvalue.api.KeyAlreadyExistsException;
import com.palantir.atlasdb.keyvalue.api.RangeRequest;
import com.palantir.atlasdb.keyvalue.api.RangeRequests;
import com.palantir.atlasdb.keyvalue.api.RowColumnRangeIterator;
import com.palantir.atlasdb.keyvalue.api.RowResult;
import com.palantir.atlasdb.keyvalue.api.TableReference;
import com.palantir.atlasdb.keyvalue.api.Value;
import com.palantir.atlasdb.keyvalue.cassandra.CassandraKeyValueServices.AllTimestampsCollector;
import com.palantir.atlasdb.keyvalue.cassandra.CassandraKeyValueServices.StartTsResultsCollector;
import com.palantir.atlasdb.keyvalue.cassandra.CassandraKeyValueServices.ThreadSafeResultVisitor;
import com.palantir.atlasdb.keyvalue.cassandra.jmx.CassandraJmxCompaction;
import com.palantir.atlasdb.keyvalue.cassandra.jmx.CassandraJmxCompactionManager;
import com.palantir.atlasdb.keyvalue.impl.AbstractKeyValueService;
import com.palantir.atlasdb.keyvalue.impl.Cells;
import com.palantir.atlasdb.keyvalue.impl.KeyValueServices;
import com.palantir.atlasdb.keyvalue.impl.LocalRowColumnRangeIterator;
import com.palantir.atlasdb.protos.generated.TableMetadataPersistence;
import com.palantir.atlasdb.table.description.TableMetadata;
import com.palantir.common.annotation.Idempotent;
import com.palantir.common.base.ClosableIterator;
import com.palantir.common.base.ClosableIterators;
import com.palantir.common.base.FunctionCheckedException;
import com.palantir.common.base.Throwables;
import com.palantir.common.concurrent.ThreadNamingCallable;
import com.palantir.common.exception.PalantirRuntimeException;
import com.palantir.util.paging.AbstractPagingIterable;
import com.palantir.util.paging.SimpleTokenBackedResultsPage;
import com.palantir.util.paging.TokenBackedBasicResultsPage;

/**
 * Each service can have one or many C* KVS.
 * For each C* KVS, it maintains a list of active nodes, and the client connections attached to each node:
 *
 * n1->c1, c2, c3
 * n2->c5, c4, c9
 * n3->[N C* thrift client connections]
 *
 * Where {n1, n2, n3} are the active nodes in the C* cluster. Also each
 * node contains the clients which are attached to the node.
 * if some nodes are down, and the change can be detected through active hosts,
 * and these inactive nodes will be removed afterwards.
 */
public class CassandraKeyValueService extends AbstractKeyValueService {

    private final Logger log;

    private static final Function<Entry<Cell, Value>, Long> ENTRY_SIZING_FUNCTION = input ->
            input.getValue().getContents().length + 4L + Cells.getApproxSizeOfCell(input.getKey());

    private final CassandraKeyValueServiceConfigManager configManager;
    private final Optional<CassandraJmxCompactionManager> compactionManager;
    protected final CassandraClientPool clientPool;
    private SchemaMutationLock schemaMutationLock;
    private final Optional<LeaderConfig> leaderConfig;
    private final HiddenTables hiddenTables;

    private final UniqueSchemaMutationLockTable schemaMutationLockTable;

    private ConsistencyLevel readConsistency = ConsistencyLevel.LOCAL_QUORUM;
    private final ConsistencyLevel writeConsistency = ConsistencyLevel.EACH_QUORUM;
    private final ConsistencyLevel deleteConsistency = ConsistencyLevel.ALL;

    public static CassandraKeyValueService create(
            CassandraKeyValueServiceConfigManager configManager,
            Optional<LeaderConfig> leaderConfig) {
        return create(configManager, leaderConfig, LoggerFactory.getLogger(CassandraKeyValueService.class));
    }

    public static CassandraKeyValueService create(
            CassandraKeyValueServiceConfigManager configManager,
            Optional<LeaderConfig> leaderConfig,
            Logger log) {
        Optional<CassandraJmxCompactionManager> compactionManager =
                CassandraJmxCompaction.createJmxCompactionManager(configManager);
        CassandraKeyValueService ret = new CassandraKeyValueService(
                log,
                configManager,
                compactionManager,
                leaderConfig);
        ret.init();
        return ret;
    }

    protected CassandraKeyValueService(Logger log,
                                       CassandraKeyValueServiceConfigManager configManager,
                                       Optional<CassandraJmxCompactionManager> compactionManager,
                                       Optional<LeaderConfig> leaderConfig) {
        super(AbstractKeyValueService.createFixedThreadPool("Atlas Cassandra KVS",
                configManager.getConfig().poolSize() * configManager.getConfig().servers().size()));
        this.log = log;
        this.configManager = configManager;
        this.clientPool = new CassandraClientPool(configManager.getConfig());
        this.compactionManager = compactionManager;
        this.leaderConfig = leaderConfig;
        this.hiddenTables = new HiddenTables();

        SchemaMutationLockTables lockTables = new SchemaMutationLockTables(clientPool, configManager.getConfig());
        this.schemaMutationLockTable = new UniqueSchemaMutationLockTable(lockTables, whoIsTheLockCreator());
    }

    private LockLeader whoIsTheLockCreator() {
        return leaderConfig
                .transform((config) -> config.whoIsTheLockLeader())
                .or(LockLeader.I_AM_THE_LOCK_LEADER);
    }

    protected void init() {
        clientPool.runOneTimeStartupChecks();

        boolean supportsCas = clientPool.runWithRetry(
                CassandraVerifier.underlyingCassandraClusterSupportsCASOperations);

        schemaMutationLock = new SchemaMutationLock(
                supportsCas,
                configManager,
                clientPool,
                writeConsistency,
                schemaMutationLockTable);

        createTable(AtlasDbConstants.METADATA_TABLE, AtlasDbConstants.EMPTY_TABLE_METADATA);
        lowerConsistencyWhenSafe();
        upgradeFromOlderInternalSchema();
        CassandraKeyValueServices.failQuickInInitializationIfClusterAlreadyInInconsistentState(
                clientPool,
                configManager.getConfig());
    }

    @Override
    public void initializeFromFreshInstance() {
        // we already did our init in our factory method
    }

    private void upgradeFromOlderInternalSchema() {
        try {
            Map<TableReference, byte[]> metadataForTables = getMetadataForTables();
            Map<TableReference, byte[]> tablesToUpgrade = Maps.newHashMapWithExpectedSize(metadataForTables.size());

            List<CfDef> knownCfs = clientPool.runWithRetry(client ->
                    client.describe_keyspace(configManager.getConfig().keyspace()).getCf_defs());

            for (CfDef clusterSideCf : knownCfs) {
                TableReference tableRef = fromInternalTableName(clusterSideCf.getName());
                if (metadataForTables.containsKey(tableRef)) {
                    byte[] clusterSideMetadata = metadataForTables.get(tableRef);
                    CfDef clientSideCf = getCfForTable(
                            fromInternalTableName(clusterSideCf.getName()),
                            clusterSideMetadata);
                    if (!CassandraKeyValueServices.isMatchingCf(clientSideCf, clusterSideCf)) {
                        // mismatch; we have changed how we generate schema since we last persisted
                        log.warn("Upgrading table {} to new internal Cassandra schema", tableRef);
                        tablesToUpgrade.put(tableRef, clusterSideMetadata);
                    }
                } else if (!hiddenTables.isHidden(tableRef)) {
                    // Possible to get here from a race condition with another service starting up
                    // and performing schema upgrades concurrent with us doing this check
                    log.error("Found a table " + tableRef.getQualifiedName() + " that did not have persisted"
                            + " AtlasDB metadata. If you recently did a Palantir update, try waiting until"
                            + " schema upgrades are completed on all backend CLIs/services etc and restarting"
                            + " this service. If this error re-occurs on subsequent attempted startups, please"
                            + " contact Palantir support.");
                }
            }

            // we are racing another service to do these same operations here, but they are idempotent / safe
            if (!tablesToUpgrade.isEmpty()) {
                putMetadataForTables(tablesToUpgrade);
            }
        } catch (TException e) {
            log.error("Couldn't upgrade from an older internal Cassandra schema."
                    + " New table-related settings may not have taken effect.");
        }
    }

    private void lowerConsistencyWhenSafe() {
        Set<String> dcs;
        Map<String, String> strategyOptions;
        CassandraKeyValueServiceConfig config = configManager.getConfig();

        try {
            dcs = clientPool.runWithRetry(client ->
                    CassandraVerifier.sanityCheckDatacenters(
                            client,
                            config.replicationFactor(),
                            config.safetyDisabled()));
            KsDef ksDef = clientPool.runWithRetry(client ->
                    client.describe_keyspace(config.keyspace()));
            strategyOptions = Maps.newHashMap(ksDef.getStrategy_options());

            if (dcs.size() == 1) {
                String dc = dcs.iterator().next();
                if (strategyOptions.get(dc) != null) {
                    int currentRf = Integer.parseInt(strategyOptions.get(dc));
                    if (currentRf == config.replicationFactor()) {
                        if (currentRf == 2 && config.clusterMeetsNormalConsistencyGuarantees()) {
                            log.info("Setting Read Consistency to ONE, as cluster has only one datacenter at RF2.");
                            readConsistency = ConsistencyLevel.ONE;
                        }
                    }
                }
            }
        } catch (TException e) {
            return;
        }
    }

    @Override
    public Map<Cell, Value> getRows(
            TableReference tableRef,
            Iterable<byte[]> rows,
            ColumnSelection selection,
            long startTs) {
        if (!selection.allColumnsSelected()) {
            return getRowsForSpecificColumns(tableRef, rows, selection, startTs);
        }

        Set<Entry<InetSocketAddress, List<byte[]>>> rowsByHost = partitionByHost(rows, Functions.identity()).entrySet();
        List<Callable<Map<Cell, Value>>> tasks = Lists.newArrayListWithCapacity(rowsByHost.size());
        for (final Map.Entry<InetSocketAddress, List<byte[]>> hostAndRows : rowsByHost) {
            tasks.add(ThreadNamingCallable.wrapWithThreadName(
                    () -> getRowsForSingleHost(hostAndRows.getKey(), tableRef, hostAndRows.getValue(), startTs),
                    "Atlas getRows " + hostAndRows.getValue().size()
                            + " rows from " + tableRef + " on " + hostAndRows.getKey(),
                    ThreadNamingCallable.Type.PREPEND));
        }
        List<Map<Cell, Value>> perHostResults = runAllTasksCancelOnFailure(tasks);
        Map<Cell, Value> result = Maps.newHashMapWithExpectedSize(Iterables.size(rows));
        for (Map<Cell, Value> perHostResult : perHostResults) {
            result.putAll(perHostResult);
        }
        return result;
    }

    private Map<Cell, Value> getRowsForSingleHost(final InetSocketAddress host,
                                                  final TableReference tableRef,
                                                  final List<byte[]> rows,
                                                  final long startTs) {
        try {
            int rowCount = 0;
            final Map<Cell, Value> result = Maps.newHashMap();
            int fetchBatchCount = configManager.getConfig().fetchBatchCount();
            for (final List<byte[]> batch : Lists.partition(rows, fetchBatchCount)) {
                rowCount += batch.size();
                result.putAll(clientPool.runWithRetryOnHost(host,
                        new FunctionCheckedException<Client, Map<Cell, Value>, Exception>() {
                            @Override
                            public Map<Cell, Value> apply(Client client) throws Exception {
                                // We want to get all the columns in the row so set start and end to empty.
                                SliceRange slice = new SliceRange(
                                        ByteBuffer.wrap(PtBytes.EMPTY_BYTE_ARRAY),
                                        ByteBuffer.wrap(PtBytes.EMPTY_BYTE_ARRAY),
                                        false,
                                        Integer.MAX_VALUE);
                                SlicePredicate pred = new SlicePredicate();
                                pred.setSlice_range(slice);

                                List<ByteBuffer> rowNames = wrap(rows);

                                ColumnParent colFam = new ColumnParent(internalTableName(tableRef));
                                Map<ByteBuffer, List<ColumnOrSuperColumn>> results = multigetInternal(
                                        client,
                                        tableRef,
                                        rowNames,
                                        colFam,
                                        pred,
                                        readConsistency);
                                Map<Cell, Value> ret = Maps.newHashMap();
                                new ValueExtractor(ret).extractResults(results, startTs, ColumnSelection.all());
                                return ret;
                            }

                            @Override
                            public String toString() {
                                return "multiget_slice(" + tableRef.getQualifiedName() + ", "
                                        + batch.size() + " rows" + ")";
                            }
                        }));
            }
            if (rowCount > fetchBatchCount) {
                log.warn("Rebatched in getRows a call to " + tableRef.getQualifiedName()
                        + " that attempted to multiget " + rowCount
                        + " rows; this may indicate overly-large batching on a higher level.\n"
                        + CassandraKeyValueServices.getFilteredStackTrace("com.palantir"));
            }
            return ImmutableMap.copyOf(result);
        } catch (Exception e) {
            throw Throwables.throwUncheckedException(e);
        }
    }

    private List<ByteBuffer> wrap(List<byte[]> arrays) {
        List<ByteBuffer> byteBuffers = Lists.newArrayListWithCapacity(arrays.size());
        for (byte[] r : arrays) {
            byteBuffers.add(ByteBuffer.wrap(r));
        }
        return byteBuffers;
    }

    private Map<Cell, Value> getRowsForSpecificColumns(final TableReference tableRef,
                                                       final Iterable<byte[]> rows,
                                                       ColumnSelection selection,
                                                       final long startTs) {
        Preconditions.checkArgument(!selection.allColumnsSelected(), "Must select specific columns");

        Collection<byte[]> selectedColumns = selection.getSelectedColumns();
        Set<Cell> cells = Sets.newHashSetWithExpectedSize(selectedColumns.size() * Iterables.size(rows));
        for (byte[] row : rows) {
            for (byte[] col : selectedColumns) {
                cells.add(Cell.create(row, col));
            }
        }

        StartTsResultsCollector collector = new StartTsResultsCollector(startTs);
        loadWithTs(tableRef, cells, startTs, false, collector, readConsistency);
        return collector.collectedResults;
    }

    @Override
    public Map<Cell, Value> get(TableReference tableRef, Map<Cell, Long> timestampByCell) {
        if (timestampByCell.isEmpty()) {
            log.info("Attempted get on '{}' table with empty cells", tableRef);
            return ImmutableMap.of();
        }

        try {
            Long firstTs = timestampByCell.values().iterator().next();
            if (Iterables.all(timestampByCell.values(), Predicates.equalTo(firstTs))) {
                StartTsResultsCollector collector = new StartTsResultsCollector(firstTs);
                loadWithTs(tableRef, timestampByCell.keySet(), firstTs, false, collector, readConsistency);
                return collector.collectedResults;
            }

            SetMultimap<Long, Cell> cellsByTs = Multimaps.invertFrom(
                    Multimaps.forMap(timestampByCell), HashMultimap.<Long, Cell>create());
            Builder<Cell, Value> builder = ImmutableMap.builder();
            for (long ts : cellsByTs.keySet()) {
                StartTsResultsCollector collector = new StartTsResultsCollector(ts);
                loadWithTs(tableRef, cellsByTs.get(ts), ts, false, collector, readConsistency);
                builder.putAll(collector.collectedResults);
            }
            return builder.build();
        } catch (Exception e) {
            throw Throwables.throwUncheckedException(e);
        }
    }

    private void loadWithTs(TableReference tableRef,
                            Set<Cell> cells,
                            long startTs,
                            boolean loadAllTs,
                            ThreadSafeResultVisitor visitor,
                            ConsistencyLevel consistency) {
        Map<InetSocketAddress, List<Cell>> hostsAndCells =  partitionByHost(cells, Cells.getRowFunction());
        int totalPartitions = hostsAndCells.keySet().size();

        if (log.isTraceEnabled()) {
            log.trace("Loading {} cells from {} {}starting at timestamp {}, partitioned across {} nodes.",
                    cells.size(), tableRef, loadAllTs ? "for all timestamps " : "", startTs, totalPartitions);
        }

        List<Callable<Void>> tasks = Lists.newArrayList();
        for (Map.Entry<InetSocketAddress, List<Cell>> hostAndCells : hostsAndCells.entrySet()) {
            if (log.isTraceEnabled()) {
                log.trace("Requesting {} cells from {} {}starting at timestamp {} on {}",
                        hostsAndCells.values().size(),
                        tableRef,
                        loadAllTs ? "for all timestamps " : "",
                        startTs,
                        hostAndCells.getKey());
            }

            tasks.addAll(getLoadWithTsTasksForSingleHost(hostAndCells.getKey(),
                    tableRef,
                    hostAndCells.getValue(),
                    startTs,
                    loadAllTs,
                    visitor,
                    consistency));
        }
        runAllTasksCancelOnFailure(tasks);
    }

    // TODO: after cassandra api change: handle different column select per row
    private List<Callable<Void>> getLoadWithTsTasksForSingleHost(final InetSocketAddress host,
                                                                 final TableReference tableRef,
                                                                 final Collection<Cell> cells,
                                                                 final long startTs,
                                                                 final boolean loadAllTs,
                                                                 final ThreadSafeResultVisitor visitor,
                                                                 final ConsistencyLevel consistency) {
        final ColumnParent colFam = new ColumnParent(internalTableName(tableRef));
        Multimap<byte[], Cell> cellsByCol =
                TreeMultimap.create(UnsignedBytes.lexicographicalComparator(), Ordering.natural());
        for (Cell cell : cells) {
            cellsByCol.put(cell.getColumnName(), cell);
        }
        List<Callable<Void>> tasks = Lists.newArrayList();
        int fetchBatchCount = configManager.getConfig().fetchBatchCount();
        for (Entry<byte[], Collection<Cell>> entry : Multimaps.asMap(cellsByCol).entrySet()) {
            final byte[] col = entry.getKey();
            Collection<Cell> columnCells = entry.getValue();
            if (columnCells.size() > fetchBatchCount) {
                log.warn("Re-batching in getLoadWithTsTasksForSingleHost a call to {} for table {} that attempted to "
                                + "multiget {} rows; this may indicate overly-large batching on a higher level.\n{}",
                        host,
                        tableRef,
                        columnCells.size(),
                        CassandraKeyValueServices.getFilteredStackTrace("com.palantir"));
            }
            for (final List<Cell> partition : Lists.partition(ImmutableList.copyOf(columnCells), fetchBatchCount)) {
                Callable<Void> multiGetCallable = () -> clientPool.runWithRetryOnHost(host,
                        new FunctionCheckedException<Client, Void, Exception>() {
                            @Override
                            public Void apply(Client client) throws Exception {
                                ByteBuffer start = CassandraKeyValueServices.makeCompositeBuffer(col, startTs - 1);
                                ByteBuffer end = CassandraKeyValueServices.makeCompositeBuffer(col, -1);
                                SliceRange slice = new SliceRange(start, end, false, loadAllTs ? Integer.MAX_VALUE : 1);
                                SlicePredicate predicate = new SlicePredicate();
                                predicate.setSlice_range(slice);

                                List<ByteBuffer> rowNames = Lists.newArrayListWithCapacity(partition.size());
                                for (Cell c : partition) {
                                    rowNames.add(ByteBuffer.wrap(c.getRowName()));
                                }

                                if (log.isTraceEnabled()) {
                                    log.trace("Requesting {} cells from {} {}starting at timestamp {} on {}",
                                            partition.size(),
                                            tableRef,
                                            loadAllTs ? "for all timestamps " : "",
                                            startTs,
                                            host);
                                }

                                Map<ByteBuffer, List<ColumnOrSuperColumn>> results =
                                        multigetInternal(client, tableRef, rowNames, colFam, predicate, consistency);
                                visitor.visit(results);
                                return null;
                            }

                            @Override
                            public String toString() {
                                return "multiget_slice(" + host + ", " + colFam + ", "
                                        + partition.size() + " cells" + ")";
                            }

                        });
                tasks.add(ThreadNamingCallable.wrapWithThreadName(
                        multiGetCallable,
                        "Atlas loadWithTs " + partition.size() + " cells from " + tableRef + " on " + host,
                        ThreadNamingCallable.Type.PREPEND));
            }
        }
        return tasks;
    }

    @Override
    public Map<byte[], RowColumnRangeIterator> getRowsColumnRange(TableReference tableRef,
                                                                  Iterable<byte[]> rows,
                                                                  ColumnRangeSelection columnRangeSelection,
                                                                  long timestamp) {
        Set<Entry<InetSocketAddress, List<byte[]>>> rowsByHost =
                partitionByHost(rows, Functions.<byte[]>identity()).entrySet();
        List<Callable<Map<byte[], RowColumnRangeIterator>>> tasks = Lists.newArrayListWithCapacity(rowsByHost.size());
        for (final Map.Entry<InetSocketAddress, List<byte[]>> hostAndRows : rowsByHost) {
            tasks.add(ThreadNamingCallable.wrapWithThreadName(() ->
                    getRowsColumnRangeIteratorForSingleHost(hostAndRows.getKey(), tableRef,
                            hostAndRows.getValue(), columnRangeSelection, timestamp),
                    "Atlas getRowsColumnRange " + hostAndRows.getValue().size()
                            + " rows from " + tableRef + " on " + hostAndRows.getKey(),
                    ThreadNamingCallable.Type.PREPEND));
        }
        List<Map<byte[], RowColumnRangeIterator>> perHostResults = runAllTasksCancelOnFailure(tasks);
        Map<byte[], RowColumnRangeIterator> result = Maps.newHashMapWithExpectedSize(Iterables.size(rows));
        for (Map<byte[], RowColumnRangeIterator> perHostResult : perHostResults) {
            result.putAll(perHostResult);
        }
        return result;
    }

    private Map<byte[], RowColumnRangeIterator> getRowsColumnRangeIteratorForSingleHost(
            InetSocketAddress host,
            TableReference tableRef,
            List<byte[]> rows,
            ColumnRangeSelection columnRangeSelection,
            long startTs) {
        try {
            RowColumnRangeExtractor.RowColumnRangeResult firstPage =
                    getRowsColumnRangeForSingleHost(host, tableRef, rows, columnRangeSelection, startTs);

            Map<byte[], LinkedHashMap<Cell, Value>> results = firstPage.getResults();
            Map<byte[], Column> rowsToLastCompositeColumns = firstPage.getRowsToLastCompositeColumns();
            Map<byte[], byte[]> incompleteRowsToNextColumns = Maps.newHashMap();
            for (Entry<byte[], Column> e : rowsToLastCompositeColumns.entrySet()) {
                byte[] row = e.getKey();
                byte[] col = CassandraKeyValueServices.decomposeName(e.getValue()).getLhSide();
                // If we read a version of the cell before our start timestamp, it will be the most recent version
                // readable to us and we can continue to the next column. Otherwise we have to continue reading
                // this column.
                Map<Cell, Value> rowResult = results.get(row);
                boolean completedCell = (rowResult != null) && rowResult.containsKey(Cell.create(row, col));
                boolean endOfRange = isEndOfColumnRange(
                        completedCell,
                        col,
                        firstPage.getRowsToRawColumnCount().get(row),
                        columnRangeSelection);
                if (!endOfRange) {
                    byte[] nextCol = getNextColumnRangeColumn(completedCell, col);
                    incompleteRowsToNextColumns.put(row, nextCol);
                }
            }

            Map<byte[], RowColumnRangeIterator> ret = Maps.newHashMapWithExpectedSize(rows.size());
            for (byte[] row : rowsToLastCompositeColumns.keySet()) {
                Iterator<Entry<Cell, Value>> resultIterator;
                Map<Cell, Value> result = results.get(row);
                if (result != null) {
                    resultIterator = result.entrySet().iterator();
                } else {
                    resultIterator = Collections.emptyIterator();
                }
                byte[] nextCol = incompleteRowsToNextColumns.get(row);
                if (nextCol == null) {
                    ret.put(row, new LocalRowColumnRangeIterator(resultIterator));
                } else {
                    ColumnRangeSelection newColumnRange = new ColumnRangeSelection(nextCol,
                            columnRangeSelection.getEndCol(), columnRangeSelection.getBatchHint());
                    ret.put(row, new LocalRowColumnRangeIterator(Iterators.concat(
                            resultIterator,
                            getRowColumnRange(host, tableRef, row, newColumnRange, startTs))));
                }
            }
            // We saw no Cassandra results at all for these rows, so the entire column range is empty for these rows.
            for (byte[] row : firstPage.getEmptyRows()) {
                ret.put(row, new LocalRowColumnRangeIterator(Collections.emptyIterator()));
            }
            return ret;
        } catch (Exception e) {
            throw Throwables.throwUncheckedException(e);
        }
    }

    private RowColumnRangeExtractor.RowColumnRangeResult getRowsColumnRangeForSingleHost(InetSocketAddress host,
                                                             TableReference tableRef,
                                                             List<byte[]> rows,
                                                             ColumnRangeSelection columnRangeSelection,
                                                             long startTs) {
        try {
            return clientPool.runWithRetryOnHost(host,
                    new FunctionCheckedException<Client, RowColumnRangeExtractor.RowColumnRangeResult, Exception>() {
                        @Override
                        public RowColumnRangeExtractor.RowColumnRangeResult apply(Client client) throws Exception {
                            ByteBuffer start = columnRangeSelection.getStartCol().length == 0
                                    ? ByteBuffer.wrap(PtBytes.EMPTY_BYTE_ARRAY)
                                    : CassandraKeyValueServices.makeCompositeBuffer(
                                            columnRangeSelection.getStartCol(),
                                            startTs - 1);
                            ByteBuffer end = columnRangeSelection.getEndCol().length == 0
                                    ? ByteBuffer.wrap(PtBytes.EMPTY_BYTE_ARRAY)
                                    : CassandraKeyValueServices.makeCompositeBuffer(
                                            RangeRequests.previousLexicographicName(columnRangeSelection.getEndCol()),
                                            -1);
                            SliceRange slice = new SliceRange(start, end, false, columnRangeSelection.getBatchHint());
                            SlicePredicate pred = new SlicePredicate();
                            pred.setSlice_range(slice);

                            ColumnParent colFam = new ColumnParent(internalTableName(tableRef));
                            Map<ByteBuffer, List<ColumnOrSuperColumn>> results =
                                    multigetInternal(client, tableRef, wrap(rows), colFam, pred, readConsistency);

                            RowColumnRangeExtractor extractor = new RowColumnRangeExtractor();
                            extractor.extractResults(results, startTs);

                            return extractor.getRowColumnRangeResult();
                        }

                        @Override
                        public String toString() {
                            return "multiget_slice(" + tableRef.getQualifiedName() + ", "
                                    + rows.size() + " rows, " + columnRangeSelection.getBatchHint() + " max columns)";
                        }
                    });
        } catch (Exception e) {
            throw Throwables.throwUncheckedException(e);
        }
    }

    private Iterator<Entry<Cell, Value>> getRowColumnRange(
            InetSocketAddress host,
            TableReference tableRef,
            byte[] row,
            ColumnRangeSelection columnRangeSelection,
            long startTs) {
        return ClosableIterators.wrap(new AbstractPagingIterable<
                Entry<Cell, Value>,
                TokenBackedBasicResultsPage<Entry<Cell, Value>, byte[]>>() {
            @Override
            protected TokenBackedBasicResultsPage<Entry<Cell, Value>, byte[]> getFirstPage() throws Exception {
                return page(columnRangeSelection.getStartCol());
            }

            @Override
            protected TokenBackedBasicResultsPage<Entry<Cell, Value>, byte[]> getNextPage(
                    TokenBackedBasicResultsPage<Entry<Cell, Value>,
                            byte[]> previous) throws Exception {
                return page(previous.getTokenForNextPage());
            }

            TokenBackedBasicResultsPage<Entry<Cell, Value>, byte[]> page(final byte[] startCol) throws Exception {
                return clientPool.runWithRetryOnHost(host, new FunctionCheckedException<
                        Client,
                        TokenBackedBasicResultsPage<Entry<Cell, Value>, byte[]>,
                        Exception>() {
                    @Override
                    public TokenBackedBasicResultsPage<Entry<Cell, Value>, byte[]> apply(Client client)
                            throws Exception {
                        ByteBuffer start = startCol.length == 0
                                ? ByteBuffer.wrap(PtBytes.EMPTY_BYTE_ARRAY)
                                : CassandraKeyValueServices.makeCompositeBuffer(startCol, startTs - 1);
                        ByteBuffer end = columnRangeSelection.getEndCol().length == 0
                                ? ByteBuffer.wrap(PtBytes.EMPTY_BYTE_ARRAY)
                                : CassandraKeyValueServices.makeCompositeBuffer(
                                        RangeRequests.previousLexicographicName(columnRangeSelection.getEndCol()),
                                        -1);
                        SliceRange slice = new SliceRange(start, end, false, columnRangeSelection.getBatchHint());
                        SlicePredicate pred = new SlicePredicate();
                        pred.setSlice_range(slice);

                        ByteBuffer rowByteBuffer = ByteBuffer.wrap(row);

                        ColumnParent colFam = new ColumnParent(internalTableName(tableRef));
                        Map<ByteBuffer, List<ColumnOrSuperColumn>> results = multigetInternal(client, tableRef,
                                ImmutableList.of(rowByteBuffer), colFam, pred, readConsistency);

                        if (results.isEmpty()) {
                            return SimpleTokenBackedResultsPage.create(startCol, ImmutableList.of(), false);
                        }
                        Map<Cell, Value> ret = Maps.newHashMap();
                        new ValueExtractor(ret).extractResults(results, startTs, ColumnSelection.all());
                        List<ColumnOrSuperColumn> values = Iterables.getOnlyElement(results.values());
                        if (values.isEmpty()) {
                            return SimpleTokenBackedResultsPage.create(startCol, ImmutableList.of(), false);
                        }
                        ColumnOrSuperColumn lastColumn = values.get(values.size() - 1);
                        byte[] lastCol = CassandraKeyValueServices.decomposeName(lastColumn.getColumn()).getLhSide();
                        // Same idea as the getRows case to handle seeing only newer entries of a column
                        boolean completedCell = ret.get(Cell.create(row, lastCol)) != null;
                        if (isEndOfColumnRange(completedCell, lastCol, values.size(), columnRangeSelection)) {
                            return SimpleTokenBackedResultsPage.create(lastCol, ret.entrySet(), false);
                        }
                        byte[] nextCol = getNextColumnRangeColumn(completedCell, lastCol);
                        return SimpleTokenBackedResultsPage.create(nextCol, ret.entrySet(), true);
                    }

                    @Override
                    public String toString() {
                        return "multiget_slice(" + tableRef.getQualifiedName()
                                + ", single row, " + columnRangeSelection.getBatchHint() + " batch hint)";
                    }
                });
            }

        }.iterator());
    }

    private boolean isEndOfColumnRange(boolean completedCell, byte[] lastCol, int numRawResults,
                                       ColumnRangeSelection columnRangeSelection) {
        return (numRawResults < columnRangeSelection.getBatchHint())
                || (completedCell
                        && (RangeRequests.isLastRowName(lastCol)
                                || Arrays.equals(
                                        RangeRequests.nextLexicographicName(lastCol),
                                        columnRangeSelection.getEndCol())));
    }

    private byte[] getNextColumnRangeColumn(boolean completedCell, byte[] lastCol) {
        if (!completedCell) {
            return lastCol;
        } else {
            return RangeRequests.nextLexicographicName(lastCol);
        }
    }

    @Override
    public Map<Cell, Long> getLatestTimestamps(TableReference tableRef, Map<Cell, Long> timestampByCell) {
        // TODO: optimize by only getting column name after cassandra api change
        return super.getLatestTimestamps(tableRef, timestampByCell);
    }

    @Override
    public void put(final TableReference tableRef, final Map<Cell, byte[]> values, final long timestamp) {
        try {
            putInternal(tableRef, KeyValueServices.toConstantTimestampValues(values.entrySet(), timestamp));
        } catch (Exception e) {
            throw Throwables.throwUncheckedException(e);
        }
    }

    @Override
    public void putWithTimestamps(TableReference tableRef, Multimap<Cell, Value> values) {
        try {
            putInternal(tableRef, values.entries());
        } catch (Exception e) {
            throw Throwables.throwUncheckedException(e);
        }
    }

    @Override
    protected int getMultiPutBatchCount() {
        return configManager.getConfig().mutationBatchCount();
    }

    private void putInternal(final TableReference tableRef,
                             final Iterable<Map.Entry<Cell, Value>> values) throws Exception {
        putInternal(tableRef, values, CassandraConstants.NO_TTL);
    }

    protected void putInternal(final TableReference tableRef,
                               Iterable<Map.Entry<Cell, Value>> values,
                               final int ttl) throws Exception {
        Map<InetSocketAddress, Map<Cell, Value>> cellsByHost = partitionMapByHost(values);
        List<Callable<Void>> tasks = Lists.newArrayListWithCapacity(cellsByHost.size());
        for (final Map.Entry<InetSocketAddress, Map<Cell, Value>> entry : cellsByHost.entrySet()) {
            tasks.add(
                    ThreadNamingCallable.wrapWithThreadName(() -> {
                        putForSingleHostInternal(entry.getKey(), tableRef, entry.getValue().entrySet(), ttl);
                        return null;
                    },
                    "Atlas putInternal " + entry.getValue().size() + " cell values to "
                            + tableRef + " on " + entry.getKey(),
                    ThreadNamingCallable.Type.PREPEND));
        }
        runAllTasksCancelOnFailure(tasks);
    }

    private void putForSingleHostInternal(final InetSocketAddress host,
                                          final TableReference tableRef,
                                          final Iterable<Map.Entry<Cell, Value>> values,
                                          final int ttl) throws Exception {
        clientPool.runWithRetryOnHost(host, new FunctionCheckedException<Client, Void, Exception>() {
            @Override
            public Void apply(Client client) throws Exception {
                final CassandraKeyValueServiceConfig config = configManager.getConfig();
                int mutationBatchCount = config.mutationBatchCount();
                int mutationBatchSizeBytes = config.mutationBatchSizeBytes();
                for (List<Entry<Cell, Value>> partition : partitionByCountAndBytes(values, mutationBatchCount,
                        mutationBatchSizeBytes, tableRef, ENTRY_SIZING_FUNCTION)) {
                    Map<ByteBuffer, Map<String, List<Mutation>>> map = Maps.newHashMap();
                    for (Map.Entry<Cell, Value> e : partition) {
                        Cell cell = e.getKey();
                        Column col = createColumn(cell, e.getValue(), ttl);

                        ColumnOrSuperColumn colOrSup = new ColumnOrSuperColumn();
                        colOrSup.setColumn(col);
                        Mutation mutation = new Mutation();
                        mutation.setColumn_or_supercolumn(colOrSup);

                        ByteBuffer rowName = ByteBuffer.wrap(cell.getRowName());

                        Map<String, List<Mutation>> rowPuts = map.get(rowName);
                        if (rowPuts == null) {
                            rowPuts = Maps.newHashMap();
                            map.put(rowName, rowPuts);
                        }

                        List<Mutation> tableMutations = rowPuts.get(internalTableName(tableRef));
                        if (tableMutations == null) {
                            tableMutations = Lists.newArrayList();
                            rowPuts.put(internalTableName(tableRef), tableMutations);
                        }

                        tableMutations.add(mutation);
                    }
                    batchMutateInternal(client, tableRef, map, writeConsistency);
                }
                return null;
            }

            @Override
            public String toString() {
                return "batch_mutate(" + host + ", " + tableRef.getQualifiedName() + ", "
                        + Iterables.size(values) + " values, " + ttl + " ttl sec)";
            }
        });
    }

    // Overridden to batch more intelligently than the default implementation.
    @Override
    public void multiPut(Map<TableReference, ? extends Map<Cell, byte[]>> valuesByTable, long timestamp)
            throws KeyAlreadyExistsException {
        List<TableCellAndValue> flattened = Lists.newArrayList();
        for (Map.Entry<TableReference, ? extends Map<Cell, byte[]>> tableAndValues : valuesByTable.entrySet()) {
            for (Map.Entry<Cell, byte[]> entry : tableAndValues.getValue().entrySet()) {
                flattened.add(new TableCellAndValue(tableAndValues.getKey(), entry.getKey(), entry.getValue()));
            }
        }
        Map<InetSocketAddress, List<TableCellAndValue>> partitionedByHost =
                partitionByHost(flattened, TableCellAndValue.EXTRACT_ROW_NAME_FUNCTION);

        List<Callable<Void>> callables = Lists.newArrayList();
        for (Map.Entry<InetSocketAddress, List<TableCellAndValue>> entry : partitionedByHost.entrySet()) {
            callables.addAll(getMultiPutTasksForSingleHost(entry.getKey(), entry.getValue(), timestamp));
        }
        runAllTasksCancelOnFailure(callables);
    }

    private List<Callable<Void>> getMultiPutTasksForSingleHost(final InetSocketAddress host,
                                                               Collection<TableCellAndValue> values,
                                                               final long timestamp) {
        Iterable<List<TableCellAndValue>> partitioned =
                partitionByCountAndBytes(values,
                        getMultiPutBatchCount(),
                        getMultiPutBatchSizeBytes(),
                        extractTableNames(values).toString(),
                        TableCellAndValue.SIZING_FUNCTION);
        List<Callable<Void>> tasks = Lists.newArrayList();
        for (final List<TableCellAndValue> batch : partitioned) {
            final Set<TableReference> tableRefs = extractTableNames(batch);
            tasks.add(
                    ThreadNamingCallable.wrapWithThreadName(() -> {
                        multiPutForSingleHostInternal(host, tableRefs, batch, timestamp);
                        return null;
                    },
                    "Atlas multiPut of " + batch.size() + " cells into " + tableRefs + " on " + host,
                    ThreadNamingCallable.Type.PREPEND));
        }
        return tasks;
    }

    private Set<TableReference> extractTableNames(Iterable<TableCellAndValue> tableCellAndValues) {
        Set<TableReference> tableRefs = Sets.newHashSet();
        for (TableCellAndValue tableCellAndValue : tableCellAndValues) {
            tableRefs.add(tableCellAndValue.tableRef);
        }
        return tableRefs;
    }

    private void multiPutForSingleHostInternal(final InetSocketAddress host,
                                               final Set<TableReference> tableRefs,
                                               final List<TableCellAndValue> batch,
                                               long timestamp) throws Exception {
        final Map<ByteBuffer, Map<String, List<Mutation>>> map = convertToMutations(batch, timestamp);
        clientPool.runWithRetryOnHost(host, new FunctionCheckedException<Client, Void, Exception>() {
            @Override
            public Void apply(Client client) throws Exception {
                batchMutateInternal(client, tableRefs, map, writeConsistency);
                return null;
            }

            @Override
            public String toString() {
                return "batch_mutate(" + host + ", " + tableRefs + ", " + batch.size() + " values)";
            }
        });
    }

    private Map<ByteBuffer, Map<String, List<Mutation>>> convertToMutations(List<TableCellAndValue> batch,
                                                                            long timestamp) {
        Map<ByteBuffer, Map<String, List<Mutation>>> map = Maps.newHashMap();
        for (TableCellAndValue tableCellAndValue : batch) {
            Cell cell = tableCellAndValue.cell;
            Column col = createColumn(
                    cell,
                    Value.create(tableCellAndValue.value, timestamp),
                    CassandraConstants.NO_TTL);

            ColumnOrSuperColumn colOrSup = new ColumnOrSuperColumn();
            colOrSup.setColumn(col);
            Mutation mutation = new Mutation();
            mutation.setColumn_or_supercolumn(colOrSup);

            ByteBuffer rowName = ByteBuffer.wrap(cell.getRowName());

            Map<String, List<Mutation>> rowPuts = map.get(rowName);
            if (rowPuts == null) {
                rowPuts = Maps.<String, List<Mutation>>newHashMap();
                map.put(rowName, rowPuts);
            }

            List<Mutation> tableMutations = rowPuts.get(internalTableName(tableCellAndValue.tableRef));
            if (tableMutations == null) {
                tableMutations = Lists.<Mutation>newArrayList();
                rowPuts.put(internalTableName(tableCellAndValue.tableRef), tableMutations);
            }

            tableMutations.add(mutation);
        }
        return map;
    }

    private Column createColumn(Cell cell, Value value, final int ttl) {
        byte[] contents = value.getContents();
        long timestamp = value.getTimestamp();
        ByteBuffer colName = CassandraKeyValueServices.makeCompositeBuffer(cell.getColumnName(), timestamp);
        Column col = new Column();
        col.setName(colName);
        col.setValue(contents);
        col.setTimestamp(timestamp);

        if (cell.getTtlDurationMillis() > 0) {
            col.setTtl(CassandraKeyValueServices.convertTtl(cell.getTtlDurationMillis(), TimeUnit.MILLISECONDS));
        }

        if (ttl > 0) {
            col.setTtl(ttl);
        }

        return col;
    }

    private void batchMutateInternal(Client client,
                                     TableReference tableRef,
                                     Map<ByteBuffer, Map<String, List<Mutation>>> map,
                                     ConsistencyLevel consistency) throws TException {
        batchMutateInternal(client, ImmutableSet.of(tableRef), map, consistency);
    }

    private void batchMutateInternal(final Client client,
                                     final Set<TableReference> tableRefs,
                                     final Map<ByteBuffer, Map<String, List<Mutation>>> map,
                                     final ConsistencyLevel consistency) throws TException {
        run(client, tableRefs, () -> {
            client.batch_mutate(map, consistency);
            return true;
        });
    }

    private boolean shouldTraceQuery(Set<TableReference> tableRefs) {
        for (TableReference tableRef : tableRefs) {
            if (shouldTraceQuery(tableRef)) {
                return true;
            }
        }
        return false;
    }

    private void logFailedCall(Set<TableReference> tableRefs) {
        log.error("A call to table(s) {} failed with an exception.",
                tableRefs.stream().map(TableReference::getQualifiedName).collect(Collectors.joining(", ")));
    }

    private void logTraceResults(long duration, Set<TableReference> tableRefs, ByteBuffer recvTrace, boolean failed) {
        if (failed || duration > getMinimumDurationToTraceMillis()) {
            log.error("Traced a call to {} that {}took {} ms. It will appear in system_traces with UUID={}",
                    tableRefs.stream().map(TableReference::getQualifiedName).collect(Collectors.joining(", ")),
                    failed ? "failed and " : "",
                    duration,
                    CassandraKeyValueServices.convertCassandraByteBufferUuidToString(recvTrace));
        }
    }

    private Map<ByteBuffer, List<ColumnOrSuperColumn>> multigetInternal(
            Client client,
            TableReference tableRef,
            List<ByteBuffer> rowNames,
            ColumnParent colFam,
            SlicePredicate pred,
            ConsistencyLevel consistency) throws TException {
        return run(client, tableRef, () -> client.multiget_slice(rowNames, colFam, pred, consistency));
    }

    @Override
    public void truncateTable(final TableReference tableRef) {
        truncateTables(ImmutableSet.of(tableRef));
    }

    @Override
    public void truncateTables(final Set<TableReference> tablesToTruncate) {
        if (!tablesToTruncate.isEmpty()) {
            try {
                clientPool.runWithRetry(new FunctionCheckedException<Client, Void, Exception>() {
                    @Override
                    public Void apply(Client client) throws Exception {
                        for (TableReference tableRef : tablesToTruncate) {
                            truncateInternal(client, tableRef);
                        }
                        return null;
                    }

                    @Override
                    public String toString() {
                        return "truncateTables(" + tablesToTruncate.size() + " tables)";
                    }
                });
            } catch (UnavailableException e) {
                throw new PalantirRuntimeException("Creating tables requires all Cassandra nodes"
                        + " to be up and available.");
            } catch (Exception e) {
                throw Throwables.throwUncheckedException(e);
            }
        }
    }

    private void truncateInternal(Client client, TableReference tableRef) throws TException {
        for (int tries = 1; tries <= CassandraConstants.MAX_TRUNCATION_ATTEMPTS; tries++) {
            boolean successful = true;
            try {
                run(client, tableRef, () -> {
                    client.truncate(internalTableName(tableRef));
                    return true;
                });
            } catch (TException e) {
                log.error("Cluster was unavailable while we attempted a truncate for table "
                        + tableRef.getQualifiedName() + "; we will try "
                        + (CassandraConstants.MAX_TRUNCATION_ATTEMPTS - tries) + " additional time(s).", e);
                if (CassandraConstants.MAX_TRUNCATION_ATTEMPTS - tries == 0) {
                    throw e;
                }
                successful = false;
                try {
                    Thread.sleep(new Random()
                            .nextInt((1 << (CassandraConstants.MAX_TRUNCATION_ATTEMPTS - tries)) - 1) * 1000);
                } catch (InterruptedException e1) {
                    Thread.currentThread().interrupt();
                }
            }
            if (successful) {
                break;
            }
        }
    }

    @Override
    public void delete(TableReference tableRef, Multimap<Cell, Long> keys) {
        Map<InetSocketAddress, Map<Cell, Collection<Long>>> keysByHost = partitionMapByHost(keys.asMap().entrySet());
        for (Map.Entry<InetSocketAddress, Map<Cell, Collection<Long>>> entry : keysByHost.entrySet()) {
            deleteOnSingleHost(entry.getKey(), tableRef, entry.getValue());
        }
    }

    private void deleteOnSingleHost(final InetSocketAddress host,
                                    final TableReference tableRef,
                                    final Map<Cell, Collection<Long>> cellVersionsMap) {
        try {
            clientPool.runWithRetryOnHost(host, new FunctionCheckedException<Client, Void, Exception>() {

                int numVersions = 0;
                @Override
                public Void apply(Client client) throws Exception {
                    // Delete must delete in the order of timestamp and we don't trust batch_mutate to do it
                    // atomically so we have to potentially do many deletes if there are many timestamps for the
                    // same key.
                    Map<Integer, Map<ByteBuffer, Map<String, List<Mutation>>>> maps = Maps.newTreeMap();
                    for (Entry<Cell, Collection<Long>> cellVersions : cellVersionsMap.entrySet()) {
                        int mapIndex = 0;
                        for (long ts : Ordering.natural().immutableSortedCopy(cellVersions.getValue())) {
                            if (!maps.containsKey(mapIndex)) {
                                maps.put(mapIndex, Maps.<ByteBuffer, Map<String, List<Mutation>>>newHashMap());
                            }
                            Map<ByteBuffer, Map<String, List<Mutation>>> map = maps.get(mapIndex);
                            ByteBuffer colName = CassandraKeyValueServices.makeCompositeBuffer(
                                    cellVersions.getKey().getColumnName(),
                                    ts);
                            SlicePredicate pred = new SlicePredicate();
                            pred.setColumn_names(Arrays.asList(colName));
                            Deletion del = new Deletion();
                            del.setPredicate(pred);
                            del.setTimestamp(Long.MAX_VALUE);
                            Mutation mutation = new Mutation();
                            mutation.setDeletion(del);
                            ByteBuffer rowName = ByteBuffer.wrap(cellVersions.getKey().getRowName());
                            if (!map.containsKey(rowName)) {
                                map.put(rowName, Maps.<String, List<Mutation>>newHashMap());
                            }
                            Map<String, List<Mutation>> rowPuts = map.get(rowName);
                            if (!rowPuts.containsKey(internalTableName(tableRef))) {
                                rowPuts.put(internalTableName(tableRef), Lists.<Mutation>newArrayList());
                            }
                            rowPuts.get(internalTableName(tableRef)).add(mutation);
                            mapIndex++;
                            numVersions += cellVersions.getValue().size();
                        }
                    }
                    for (Map<ByteBuffer, Map<String, List<Mutation>>> map : maps.values()) {
                        // NOTE: we run with ConsistencyLevel.ALL here instead of ConsistencyLevel.QUORUM
                        // because we want to remove all copies of this data
                        batchMutateInternal(client, tableRef, map, deleteConsistency);
                    }
                    return null;
                }

                @Override
                public String toString() {
                    return "delete_batch_mutate(" + host + ", " + tableRef.getQualifiedName() + ", "
                            + numVersions + " total versions of " + cellVersionsMap.size() + " keys)";
                }
            });
        } catch (Exception e) {
            throw Throwables.throwUncheckedException(e);
        }
    }

    // update CKVS.isMatchingCf if you update this method
    private CfDef getCfForTable(TableReference tableRef, byte[] rawMetadata) {
        final CassandraKeyValueServiceConfig config = configManager.getConfig();
        Map<String, String> compressionOptions = Maps.newHashMap();
        CfDef cf = CassandraConstants.getStandardCfDef(config.keyspace(), internalTableName(tableRef));

        boolean negativeLookups = false;
        double falsePositiveChance = CassandraConstants.DEFAULT_LEVELED_COMPACTION_BLOOM_FILTER_FP_CHANCE;
        int explicitCompressionBlockSizeKb = 0;
        boolean appendHeavyAndReadLight = false;
        TableMetadataPersistence.CachePriority cachePriority = TableMetadataPersistence.CachePriority.WARM;

        if (!CassandraKeyValueServices.isEmptyOrInvalidMetadata(rawMetadata)) {
            TableMetadata tableMetadata = TableMetadata.BYTES_HYDRATOR.hydrateFromBytes(rawMetadata);
            negativeLookups = tableMetadata.hasNegativeLookups();
            explicitCompressionBlockSizeKb = tableMetadata.getExplicitCompressionBlockSizeKB();
            appendHeavyAndReadLight = tableMetadata.isAppendHeavyAndReadLight();
            cachePriority = tableMetadata.getCachePriority();
        }

        if (explicitCompressionBlockSizeKb != 0) {
            compressionOptions.put(
                    CassandraConstants.CFDEF_COMPRESSION_TYPE_KEY,
                    CassandraConstants.DEFAULT_COMPRESSION_TYPE);
            compressionOptions.put(
                    CassandraConstants.CFDEF_COMPRESSION_CHUNK_LENGTH_KEY,
                    Integer.toString(explicitCompressionBlockSizeKb));
        } else {
            // We don't really need compression here nor anticipate it will garner us any gains
            // (which is why we're doing such a small chunk size), but this is how we can get "free" CRC checking.
            compressionOptions.put(
                    CassandraConstants.CFDEF_COMPRESSION_TYPE_KEY,
                    CassandraConstants.DEFAULT_COMPRESSION_TYPE);
            compressionOptions.put(
                    CassandraConstants.CFDEF_COMPRESSION_CHUNK_LENGTH_KEY,
                    Integer.toString(AtlasDbConstants.MINIMUM_COMPRESSION_BLOCK_SIZE_KB));
        }

        if (negativeLookups) {
            falsePositiveChance = CassandraConstants.NEGATIVE_LOOKUPS_BLOOM_FILTER_FP_CHANCE;
        }

        if (appendHeavyAndReadLight) {
            cf.setCompaction_strategy(CassandraConstants.SIZE_TIERED_COMPACTION_STRATEGY);
            // clear out the now nonsensical "keep it at 80MB per sstable" option from LCS
            cf.setCompaction_strategy_optionsIsSet(false);
            if (!negativeLookups) {
                falsePositiveChance = CassandraConstants.DEFAULT_SIZE_TIERED_COMPACTION_BLOOM_FILTER_FP_CHANCE;
            } else {
                falsePositiveChance = CassandraConstants.NEGATIVE_LOOKUPS_SIZE_TIERED_BLOOM_FILTER_FP_CHANCE;
            }
        }

        switch (cachePriority) {
            case COLDEST:
                break;
            case COLD:
                break;
            case WARM:
                break;
            case HOT:
                break;
            case HOTTEST:
                cf.setPopulate_io_cache_on_flushIsSet(true);
                break;
            default:
                throw new PalantirRuntimeException("Unknown cache priority: " + cachePriority);
        }

        cf.setBloom_filter_fp_chance(falsePositiveChance);
        cf.setCompression_options(compressionOptions);
        return cf;
    }

    //TODO: after cassandra change: handle multiRanges
    @Override
    @Idempotent
    public Map<RangeRequest, TokenBackedBasicResultsPage<RowResult<Value>, byte[]>> getFirstBatchForRanges(
            TableReference tableRef,
            Iterable<RangeRequest> rangeRequests,
            long timestamp) {
        int concurrency = configManager.getConfig().rangesConcurrency();
        return KeyValueServices.getFirstBatchForRangesUsingGetRangeConcurrent(
                executor, this, tableRef, rangeRequests, timestamp, concurrency);
    }


    // TODO: after cassandra change: handle reverse ranges
    // TODO: after cassandra change: handle column filtering
    @Override
    @Idempotent
    public ClosableIterator<RowResult<Value>> getRange(
            TableReference tableRef,
            RangeRequest rangeRequest,
            long timestamp) {
        return getRangeWithPageCreator(tableRef, rangeRequest, timestamp, readConsistency, ValueExtractor.SUPPLIER);
    }

    @Override
    @Idempotent
<<<<<<< HEAD
    public ClosableIterator<RowResult<Set<Long>>> getRangeOfTimestamps(TableReference tableRef, RangeRequest rangeRequest, long timestamp) {
        return getTimestampsWithPageCreator(tableRef, rangeRequest, timestamp, deleteConsistency, TimestampExtractor.SUPPLIER);
=======
    public ClosableIterator<RowResult<Set<Long>>> getRangeOfTimestamps(
            TableReference tableRef,
            RangeRequest rangeRequest,
            long timestamp) {
        return getRangeWithPageCreator(
                tableRef,
                rangeRequest,
                timestamp,
                deleteConsistency,
                TimestampExtractor.SUPPLIER);
>>>>>>> 605ccf28
    }

    @Override
    @Idempotent
<<<<<<< HEAD
    public ClosableIterator<RowResult<Set<Value>>> getRangeWithHistory(TableReference tableRef, RangeRequest rangeRequest, long timestamp) {
        return getRangeWithPageCreator(tableRef, rangeRequest, timestamp, deleteConsistency, HistoryExtractor.SUPPLIER);
    }

    public <T, U> ClosableIterator<RowResult<U>> getTimestampsWithPageCreator(final TableReference tableRef,
                                                                         final RangeRequest rangeRequest,
                                                                         final long timestamp,
                                                                         final ConsistencyLevel consistency,
                                                                         final Supplier<ResultsExtractor<T, U>> resultsExtractor) {
        if (rangeRequest.isReverse()) {
            throw new UnsupportedOperationException();
        }
        if (rangeRequest.isEmptyRange()) {
            return ClosableIterators.wrap(ImmutableList.<RowResult<U>>of().iterator());
        }

        final int batchHint = rangeRequest.getBatchHint() == null ? 100 : rangeRequest.getBatchHint();
        SliceRange slice = new SliceRange(ByteBuffer.wrap(PtBytes.EMPTY_BYTE_ARRAY), ByteBuffer.wrap(PtBytes.EMPTY_BYTE_ARRAY), false, 1);
        final SlicePredicate pred = new SlicePredicate();
        pred.setSlice_range(slice);

        final ColumnSelection selection = rangeRequest.getColumnNames().isEmpty() ? ColumnSelection.all()
                : ColumnSelection.create(rangeRequest.getColumnNames());

        AbstractPagingIterable<RowResult<U>, TokenBackedBasicResultsPage<RowResult<U>, byte[]>> rowResults = new AbstractPagingIterable<RowResult<U>, TokenBackedBasicResultsPage<RowResult<U>, byte[]>>() {
            @Override
            protected TokenBackedBasicResultsPage<RowResult<U>, byte[]> getFirstPage() throws Exception {
                return getSinglePage(rangeRequest.getStartInclusive());
            }

            @Override
            protected TokenBackedBasicResultsPage<RowResult<U>, byte[]> getNextPage(TokenBackedBasicResultsPage<RowResult<U>, byte[]> previous) throws Exception {
                return getSinglePage(previous.getTokenForNextPage());
            }

            TokenBackedBasicResultsPage<RowResult<U>, byte[]> getSinglePage(final byte[] startKey) throws Exception {
                InetSocketAddress host = clientPool.getRandomHostForKey(startKey);
                final byte[] endExclusive = rangeRequest.getEndExclusive();

                KeyRange keyRange = getKeyRange(startKey, endExclusive, batchHint);
                List<KeySlice> firstPage = getRangeSlices(host, tableRef, keyRange, pred, consistency);

                Set<ByteBuffer> rows = getRows(firstPage);

                CellPager cellPager = new CellPager(clientPool, host);
                Map<ByteBuffer, List<ColumnOrSuperColumn>> columnsByRow = cellPager.getColsByKeyWithPaging(rows, tableRef, consistency);

                TokenBackedBasicResultsPage<RowResult<U>, byte[]> page =
                        resultsExtractor.get().getPageFromRangeResults(columnsByRow, timestamp, selection, endExclusive);
                if (page.moreResultsAvailable() && firstPage.size() < batchHint) {
                    // If get_range_slices didn't return the full number of results, there's no
                    // point to trying to get another page
                    page = SimpleTokenBackedResultsPage.create(endExclusive, page.getResults(), false);
                }
                return page;
            }

        };

        return ClosableIterators.wrap(rowResults.iterator());
    }

    private Set<ByteBuffer> getRows(List<KeySlice> firstPage) {
        Map<ByteBuffer, List<ColumnOrSuperColumn>> colsByKey = CassandraKeyValueServices.getColsByKey(firstPage);
        return colsByKey.keySet();
    }

    private KeyRange getKeyRange(byte[] startKey, byte[] endExclusive, int batchHint) {
        KeyRange keyRange = new KeyRange(batchHint);
        keyRange.setStart_key(startKey);
        if (endExclusive.length == 0) {
            keyRange.setEnd_key(endExclusive);
        } else {
            // We need the previous name because this is inclusive, not exclusive
            keyRange.setEnd_key(RangeRequests.previousLexicographicName(endExclusive));
        }
        return keyRange;
    }

    public <T, U> ClosableIterator<RowResult<U>> getRangeWithPageCreator(final TableReference tableRef,
                                                                         final RangeRequest rangeRequest,
                                                                         final long timestamp,
                                                                         final ConsistencyLevel consistency,
                                                                         final Supplier<ResultsExtractor<T, U>> resultsExtractor) {
=======
    public ClosableIterator<RowResult<Set<Value>>> getRangeWithHistory(
            TableReference tableRef,
            RangeRequest rangeRequest,
            long timestamp) {
        return getRangeWithPageCreator(
                tableRef,
                rangeRequest,
                timestamp,
                deleteConsistency,
                HistoryExtractor.SUPPLIER);
    }

    public <T, U> ClosableIterator<RowResult<U>> getRangeWithPageCreator(
            TableReference tableRef,
            RangeRequest rangeRequest,
            long timestamp,
            ConsistencyLevel consistency,
            Supplier<ResultsExtractor<T, U>> resultsExtractor) {
>>>>>>> 605ccf28
        if (rangeRequest.isReverse()) {
            throw new UnsupportedOperationException();
        }
        if (rangeRequest.isEmptyRange()) {
            return ClosableIterators.wrap(ImmutableList.<RowResult<U>>of().iterator());
        }
        final int batchHint = rangeRequest.getBatchHint() == null ? 100 : rangeRequest.getBatchHint();
<<<<<<< HEAD

        SliceRange slice = new SliceRange(ByteBuffer.wrap(PtBytes.EMPTY_BYTE_ARRAY), ByteBuffer.wrap(PtBytes.EMPTY_BYTE_ARRAY), false, Integer.MAX_VALUE);
=======
        SliceRange slice = new SliceRange(
                ByteBuffer.wrap(PtBytes.EMPTY_BYTE_ARRAY),
                ByteBuffer.wrap(PtBytes.EMPTY_BYTE_ARRAY),
                false,
                Integer.MAX_VALUE);
>>>>>>> 605ccf28
        final SlicePredicate pred = new SlicePredicate();
        pred.setSlice_range(slice);

        final ColumnSelection selection = rangeRequest.getColumnNames().isEmpty() ? ColumnSelection.all()
                : ColumnSelection.create(rangeRequest.getColumnNames());

<<<<<<< HEAD
        AbstractPagingIterable<RowResult<U>, TokenBackedBasicResultsPage<RowResult<U>, byte[]>> rowResults = new AbstractPagingIterable<RowResult<U>, TokenBackedBasicResultsPage<RowResult<U>, byte[]>>() {
            @Override
            protected TokenBackedBasicResultsPage<RowResult<U>, byte[]> getFirstPage() throws Exception {
                return getSinglePage(rangeRequest.getStartInclusive());
            }

            @Override
            protected TokenBackedBasicResultsPage<RowResult<U>, byte[]> getNextPage(TokenBackedBasicResultsPage<RowResult<U>, byte[]> previous) throws Exception {
                return getSinglePage(previous.getTokenForNextPage());
            }

            TokenBackedBasicResultsPage<RowResult<U>, byte[]> getSinglePage(final byte[] startKey) throws Exception {
                InetSocketAddress host = clientPool.getRandomHostForKey(startKey);

                final byte[] endExclusive = rangeRequest.getEndExclusive();
=======
                    @Override
                    protected TokenBackedBasicResultsPage<RowResult<U>, byte[]> getNextPage(
                            TokenBackedBasicResultsPage<RowResult<U>, byte[]> previous) throws Exception {
                        return page(previous.getTokenForNextPage());
                    }

                    TokenBackedBasicResultsPage<RowResult<U>, byte[]> page(final byte[] startKey) throws Exception {
                        InetSocketAddress host = clientPool.getRandomHostForKey(startKey);
                        return clientPool.runWithRetryOnHost(host, new FunctionCheckedException<
                                Client,
                                TokenBackedBasicResultsPage<RowResult<U>, byte[]>,
                                Exception>() {
                            @Override
                            public TokenBackedBasicResultsPage<RowResult<U>, byte[]> apply(Client client)
                                    throws Exception {
                                final byte[] endExclusive = rangeRequest.getEndExclusive();

                                KeyRange keyRange = new KeyRange(batchHint);
                                keyRange.setStart_key(startKey);
                                if (endExclusive.length == 0) {
                                    keyRange.setEnd_key(endExclusive);
                                } else {
                                    // We need the previous name because this is inclusive, not exclusive
                                    keyRange.setEnd_key(RangeRequests.previousLexicographicName(endExclusive));
                                }

                                List<KeySlice> firstPage;

                                try {
                                    firstPage = run(client, tableRef,
                                            () -> client.get_range_slices(colFam, pred, keyRange, consistency));
                                } catch (UnavailableException e) {
                                    if (consistency.equals(ConsistencyLevel.ALL)) {
                                        throw new InsufficientConsistencyException("This operation requires all"
                                                + " Cassandra nodes to be up and available.", e);
                                    } else {
                                        throw e;
                                    }
                                }

                                Map<ByteBuffer, List<ColumnOrSuperColumn>> colsByKey =
                                        CassandraKeyValueServices.getColsByKey(firstPage);
                                TokenBackedBasicResultsPage<RowResult<U>, byte[]> page = resultsExtractor.get()
                                        .getPageFromRangeResults(colsByKey, timestamp, selection, endExclusive);
                                if (page.moreResultsAvailable() && firstPage.size() < batchHint) {
                                    // If get_range_slices didn't return the full number of results, there's no
                                    // point to trying to get another page
                                    page = SimpleTokenBackedResultsPage.create(endExclusive, page.getResults(), false);
                                }
                                return page;
                            }
>>>>>>> 605ccf28

                KeyRange keyRange = getKeyRange(startKey, endExclusive, batchHint);

                List<KeySlice> firstPage = getRangeSlices(host, tableRef, keyRange, pred, consistency);

                Map<ByteBuffer, List<ColumnOrSuperColumn>> colsByKey = CassandraKeyValueServices.getColsByKey(firstPage);
                TokenBackedBasicResultsPage<RowResult<U>, byte[]> page =
                        resultsExtractor.get().getPageFromRangeResults(colsByKey, timestamp, selection, endExclusive);
                if (page.moreResultsAvailable() && firstPage.size() < batchHint) {
                    // If get_range_slices didn't return the full number of results, there's no
                    // point to trying to get another page
                    page = SimpleTokenBackedResultsPage.create(endExclusive, page.getResults(), false);
                }
                return page;
            }

        };

        return ClosableIterators.wrap(rowResults.iterator());
    }

    private List<KeySlice> getRangeSlices(
            InetSocketAddress host,
            final TableReference tableRef,
            final KeyRange keyRange,
            final SlicePredicate pred,
            final ConsistencyLevel consistency) throws Exception {
        final ColumnParent colFam = new ColumnParent(internalTableName(tableRef));
        return clientPool.runWithRetryOnHost(host, new FunctionCheckedException<Client, List<KeySlice>, Exception>() {
            @Override
            public List<KeySlice> apply(Client client) throws Exception {
                try {
                    return run(client, tableRef,
                            () -> client.get_range_slices(colFam, pred, keyRange, consistency));
                } catch (UnavailableException e) {
                    if (consistency.equals(ConsistencyLevel.ALL)) {
                        throw new InsufficientConsistencyException("This operation requires all Cassandra nodes to be up and available.", e);
                    } else {
                        throw e;
                    }
                }
            }

            @Override
            public String toString() {
                return "get_range_slices(" + colFam + ")";
            }
        });
    }

    @Override
    public void dropTable(final TableReference tableRef) {
        dropTables(ImmutableSet.of(tableRef));
    }

    /**
     * Main gains here vs. dropTable:
     *    - problems excepting, we will basically be serializing a rapid series of schema changes
     *      through a single host checked out from the client pool, so reduced chance of schema disagreement issues
     *    - client-side in-memory lock to prevent misbehaving callers from shooting themselves in the foot
     *    - one less round trip
     */
    @Override
    public void dropTables(final Set<TableReference> tablesToDrop) {
        schemaMutationLock.runWithLock(() -> dropTablesWithLock(tablesToDrop));
    }

    private void dropTablesWithLock(final Set<TableReference> tablesToDrop) throws Exception {
        try {
            clientPool.runWithRetry(new FunctionCheckedException<Client, Void, Exception>() {
                @Override
                public Void apply(Client client) throws Exception {
                    KsDef ks = client.describe_keyspace(configManager.getConfig().keyspace());
                    Set<TableReference> existingTables = Sets.newHashSet();

                    for (CfDef cf : ks.getCf_defs()) {
                        existingTables.add(fromInternalTableName(cf.getName()));
                    }

                    for (TableReference table : tablesToDrop) {
                        CassandraVerifier.sanityCheckTableName(table);

                        if (existingTables.contains(table)) {
                            client.system_drop_column_family(internalTableName(table));
                            putMetadataWithoutChangingSettings(table, PtBytes.EMPTY_BYTE_ARRAY);
                        } else {
                            log.warn("Ignored call to drop a table ({}) that did not exist.", table);
                        }
                    }
                    CassandraKeyValueServices.waitForSchemaVersions(
                            client,
                            "(all tables in a call to dropTables)",
                            configManager.getConfig().schemaMutationTimeoutMillis());
                    return null;
                }
            });
        } catch (UnavailableException e) {
            throw new PalantirRuntimeException("Dropping tables requires all Cassandra nodes to be up and available.");
        }
    }

    @Override
    public void createTable(final TableReference tableRef, final byte[] tableMetadata) {
        createTables(ImmutableMap.of(tableRef, tableMetadata));
    }

    /**
     * Main gains here vs. createTable:
     *    - problems excepting, we will basically be serializing a rapid series of schema changes
     *      through a single host checked out from the client pool, so reduced chance of schema disagreement issues
     *    - client-side in-memory lock to prevent misbehaving callers from shooting themselves in the foot
     *    - one less round trip
     */
    @Override
    public void createTables(final Map<TableReference, byte[]> tableNamesToTableMetadata) {
        schemaMutationLock.runWithLock(() -> createTablesWithLock(tableNamesToTableMetadata));
        internalPutMetadataForTables(tableNamesToTableMetadata, false);
    }

    private void createTablesWithLock(final Map<TableReference, byte[]> tableNamesToTableMetadata) throws Exception {
        try {
            clientPool.runWithRetry((FunctionCheckedException<Client, Void, Exception>) client -> {
                KsDef ks = client.describe_keyspace(configManager.getConfig().keyspace());
                Set<TableReference> existingTablesLowerCased = Sets.newHashSet();

                for (CfDef cf : ks.getCf_defs()) {
                    existingTablesLowerCased.add(fromInternalTableName(cf.getName().toLowerCase()));
                }


                Set<Entry<TableReference, byte[]>> tablesToCreate = tableNamesToTableMetadata.entrySet();
                for (Entry<TableReference, byte[]> tableAndMetadataPair : tablesToCreate) {
                    TableReference table = tableAndMetadataPair.getKey();
                    byte[] metadata = tableAndMetadataPair.getValue();

                    CassandraVerifier.sanityCheckTableName(table);

                    TableReference tableRefLowerCased = TableReference
                            .createUnsafe(table.getQualifiedName().toLowerCase());
                    if (!existingTablesLowerCased.contains(tableRefLowerCased)) {
                        client.system_add_column_family(getCfForTable(table, metadata));
                    } else {
                        log.warn("Ignored call to create a table ({}) that already existed (case insensitive).", table);
                    }
                }
                if (!tablesToCreate.isEmpty()) {
                    CassandraKeyValueServices.waitForSchemaVersions(
                            client,
                            "(all tables in a call to createTables)",
                            configManager.getConfig().schemaMutationTimeoutMillis());
                }
                return null;
            });
        } catch (UnavailableException e) {
            throw new PalantirRuntimeException("Creating tables requires all Cassandra nodes to be up and available.");
        }
    }

    @Override
    public Set<TableReference> getAllTableNames() {
        return Sets.filter(getAllTablenamesInternal(), tr -> !hiddenTables.isHidden(tr));
    }

    private Set<TableReference> getAllTablenamesInternal() {
        final CassandraKeyValueServiceConfig config = configManager.getConfig();
        try {
            return clientPool.runWithRetry(new FunctionCheckedException<Client, Set<TableReference>, Exception>() {

                @Override
                public Set<TableReference> apply(Client client) throws Exception {
                    return FluentIterable.from(client.describe_keyspace(config.keyspace()).getCf_defs())
                            .transform(new Function<CfDef, TableReference>() {
                                @Override
                                public TableReference apply(CfDef cf) {
                                    return fromInternalTableName(cf.getName());
                                }
                            }).toSet();
                }

                @Override
                public String toString() {
                    return "describe_keyspace(" + config.keyspace() + ")";
                }
            });
        } catch (Exception e) {
            throw Throwables.throwUncheckedException(e);
        }
    }

    @Override
    public byte[] getMetadataForTable(TableReference tableRef) {
        Cell cell = getMetadataCell(tableRef);
        Value value = get(AtlasDbConstants.METADATA_TABLE, ImmutableMap.of(cell, Long.MAX_VALUE)).get(cell);
        if (value == null) {
            return AtlasDbConstants.EMPTY_TABLE_METADATA;
        } else {
            if (!getAllTablenamesInternal().contains(tableRef)) {
                log.error("While getting metadata, found a table, {}, with stored table metadata "
                        + "but no corresponding existing table in the underlying KVS. "
                        + "This is not necessarily a bug, but warrants further inquiry.", tableRef.getQualifiedName());
            }
            return value.getContents();
        }
    }

    @Override
    public Map<TableReference, byte[]> getMetadataForTables() {
        Map<TableReference, byte[]> tableToMetadataContents = Maps.newHashMap();
        try (ClosableIterator<RowResult<Value>> range =
                getRange(AtlasDbConstants.METADATA_TABLE, RangeRequest.all(), Long.MAX_VALUE)) {
            while (range.hasNext()) {
                RowResult<Value> valueRow = range.next();
                Iterable<Entry<Cell, Value>> cells = valueRow.getCells();

                for (Entry<Cell, Value> entry : cells) {
                    Value value = entry.getValue();
                    TableReference tableRef = tableReferenceFromBytes(entry.getKey().getRowName());
                    byte[] contents;
                    if (value == null) {
                        contents = AtlasDbConstants.EMPTY_TABLE_METADATA;
                    } else {
                        contents = value.getContents();
                    }
                    if (!hiddenTables.isHidden(tableRef)) {
                        tableToMetadataContents.put(tableRef, contents);
                    }
                }
            }
        }
        return tableToMetadataContents;
    }

    private static Cell getMetadataCell(TableReference tableRef) {
        // would have preferred an explicit charset, but thrift uses default internally
        return Cell.create(
                tableReferenceToBytes(tableRef),
                "m".getBytes(StandardCharsets.UTF_8));
    }

    @SuppressWarnings("checkstyle:RegexpSinglelineJava")
    private static TableReference tableReferenceFromBytes(byte[] name) {
        return TableReference.createUnsafe(new String(name, Charset.defaultCharset()));
    }

    @SuppressWarnings("checkstyle:RegexpSinglelineJava")
    private static byte[] tableReferenceToBytes(TableReference tableRef) {
        return tableRef.getQualifiedName().getBytes(Charset.defaultCharset());
    }

    @Override
    public void putMetadataForTable(final TableReference tableRef, final byte[] meta) {
        putMetadataForTables(ImmutableMap.of(tableRef, meta));
    }

    @Override
    public void putMetadataForTables(final Map<TableReference, byte[]> tableRefToMetadata) {
        internalPutMetadataForTables(tableRefToMetadata, true);
    }

    @SuppressWarnings("checkstyle:RegexpSinglelineJava")
    private void internalPutMetadataForTables(
            Map<TableReference, byte[]> unfilteredTableNameToMetadata,
            boolean possiblyNeedToPerformSettingsChanges) {
        Map<TableReference, byte[]> tableNameToMetadata = Maps.filterValues(
                unfilteredTableNameToMetadata,
                Predicates.not(Predicates.equalTo(AtlasDbConstants.EMPTY_TABLE_METADATA)));
        if (tableNameToMetadata.isEmpty()) {
            return;
        }

        Map<Cell, byte[]> metadataRequestedForUpdate = Maps.newHashMapWithExpectedSize(tableNameToMetadata.size());
        for (Entry<TableReference, byte[]> tableEntry : tableNameToMetadata.entrySet()) {
            metadataRequestedForUpdate.put(getMetadataCell(tableEntry.getKey()), tableEntry.getValue());
        }

        Map<Cell, Long> requestForLatestDbSideMetadata = Maps.transformValues(
                metadataRequestedForUpdate,
                Functions.constant(Long.MAX_VALUE));

        // technically we're racing other services from here on, during an update period,
        // but the penalty for not caring is just some superfluous schema mutations and a
        // few dead rows in the metadata table.
        Map<Cell, Value> persistedMetadata = get(AtlasDbConstants.METADATA_TABLE, requestForLatestDbSideMetadata);
        final Map<Cell, byte[]> newMetadata = Maps.newHashMap();
        final Collection<CfDef> updatedCfs = Lists.newArrayList();
        for (Entry<Cell, byte[]> entry : metadataRequestedForUpdate.entrySet()) {
            Value val = persistedMetadata.get(entry.getKey());
            if (val == null || !Arrays.equals(val.getContents(), entry.getValue())) {
                newMetadata.put(entry.getKey(), entry.getValue());
                updatedCfs.add(getCfForTable(
                        tableReferenceFromBytes(entry.getKey().getRowName()),
                        entry.getValue()));
            }
        }

        if (newMetadata.isEmpty()) {
            return;
        }

        if (possiblyNeedToPerformSettingsChanges) {
            schemaMutationLock.runWithLock(() ->
                    putMetadataForTablesWithLock(possiblyNeedToPerformSettingsChanges, newMetadata, updatedCfs));
        } else {
            try {
                putMetadataForTablesWithLock(possiblyNeedToPerformSettingsChanges, newMetadata, updatedCfs);
            } catch (Exception e) {
                throw Throwables.throwUncheckedException(e);
            }
        }
    }

    private void putMetadataForTablesWithLock(
            boolean possiblyNeedToPerformSettingsChanges,
            Map<Cell, byte[]> newMetadata,
            Collection<CfDef> updatedCfs) throws Exception {
        clientPool.runWithRetry(client -> {
            if (possiblyNeedToPerformSettingsChanges) {
                for (CfDef cf : updatedCfs) {
                    client.system_update_column_family(cf);
                }

                CassandraKeyValueServices.waitForSchemaVersions(
                        client,
                        "(all tables in a call to putMetadataForTables)",
                        configManager.getConfig().schemaMutationTimeoutMillis());
            }
            // Done with actual schema mutation, push the metadata
            put(AtlasDbConstants.METADATA_TABLE, newMetadata, System.currentTimeMillis());
            return null;
        });
    }

    private void putMetadataWithoutChangingSettings(final TableReference tableRef, final byte[] meta) {
        put(AtlasDbConstants.METADATA_TABLE, ImmutableMap.of(
                getMetadataCell(tableRef), meta),
                System.currentTimeMillis());
    }

    @Override
    public void close() {
        clientPool.shutdown();
        if (compactionManager.isPresent()) {
            compactionManager.get().close();
        }
        super.close();
    }

    @Override
    public void addGarbageCollectionSentinelValues(TableReference tableRef, Set<Cell> cells) {
        try {
            final Value value = Value.create(PtBytes.EMPTY_BYTE_ARRAY, Value.INVALID_VALUE_TIMESTAMP);
            putInternal(tableRef, Iterables.transform(cells, new Function<Cell, Map.Entry<Cell, Value>>() {
                @Override
                public Entry<Cell, Value> apply(Cell cell) {
                    return Maps.immutableEntry(cell, value);
                }
            }));
        } catch (Exception e) {
            throw Throwables.throwUncheckedException(e);
        }
    }

    @Override
    public Multimap<Cell, Long> getAllTimestamps(TableReference tableRef, Set<Cell> cells, long ts) {
        AllTimestampsCollector collector = new AllTimestampsCollector();
        loadWithTs(tableRef, cells, ts, true, collector, deleteConsistency);
        return collector.collectedResults;
    }

    @Override
    public void putUnlessExists(final TableReference tableRef, final Map<Cell, byte[]> values)
            throws KeyAlreadyExistsException {
        String tableName = internalTableName(tableRef);
        try {
            clientPool.runWithRetry(new FunctionCheckedException<Client, Void, Exception>() {
                @Override
                public Void apply(Client client) throws Exception {
                    for (Map.Entry<Cell, byte[]> e : values.entrySet()) {
                        ByteBuffer rowName = ByteBuffer.wrap(e.getKey().getRowName());
                        byte[] contents = e.getValue();
                        long timestamp = AtlasDbConstants.TRANSACTION_TS;
                        byte[] colName = CassandraKeyValueServices
                                .makeCompositeBuffer(e.getKey().getColumnName(), timestamp)
                                .array();
                        Column col = new Column();
                        col.setName(colName);
                        col.setValue(contents);
                        col.setTimestamp(timestamp);
                        CASResult casResult = run(client, tableRef, () -> client.cas(
                                rowName,
                                tableName,
                                ImmutableList.of(),
                                ImmutableList.of(col),
                                ConsistencyLevel.SERIAL,
                                writeConsistency));
                        if (!casResult.isSuccess()) {
                            throw new KeyAlreadyExistsException("This transaction row already exists.",
                                    ImmutableList.of(e.getKey()));
                        }
                    }
                    return null;
                }
            });
        } catch (Exception e) {
            throw Throwables.throwUncheckedException(e);
        }
    }

    private interface Action<V> {
        V run() throws TException;
    }

    private <V> V run(Client client, Set<TableReference> tableRefs, Action<V> action) throws TException {
        if (shouldTraceQuery(tableRefs)) {
            return trace(action, client, tableRefs);
        } else {
            try {
                return action.run();
            } catch (TException e) {
                logFailedCall(tableRefs);
                throw e;
            }
        }
    }

    private <V> V run(Client client, TableReference tableRef, Action<V> action) throws TException {
        return run(client, ImmutableSet.of(tableRef), action);
    }

    private <V> V trace(Action<V> action, Client client, Set<TableReference> tableRefs) throws TException {
        ByteBuffer traceId = client.trace_next_query();
        Stopwatch stopwatch = Stopwatch.createStarted();
        boolean failed = false;
        try {
            return action.run();
        } catch (TException e) {
            failed = true;
            logFailedCall(tableRefs);
            throw e;
        } finally {
            long duration = stopwatch.elapsed(TimeUnit.MILLISECONDS);
            logTraceResults(duration, tableRefs, traceId, failed);
        }
    }

    @Override
    public void compactInternally(TableReference tableRef) {
        Preconditions.checkArgument(!Strings.isNullOrEmpty(tableRef.getQualifiedName()),
                "tableRef:[%s] should not be null or empty.", tableRef);
        CassandraKeyValueServiceConfig config = configManager.getConfig();
        if (!compactionManager.isPresent()) {
            log.error("No compaction client was configured, but compact was called."
                    + " If you actually want to clear deleted data immediately"
                    + " from Cassandra, lower your gc_grace_seconds setting and"
                    + " run `nodetool compact {} {}`.", config.keyspace(), tableRef);
            return;
        }
        long timeoutInSeconds = config.jmx().get().compactionTimeoutSeconds();
        String keyspace = config.keyspace();
        try {
            alterGcAndTombstone(keyspace, tableRef, 0, 0.0f);
            compactionManager.get().performTombstoneCompaction(timeoutInSeconds, keyspace, tableRef);
        } catch (TimeoutException e) {
            log.error("Compaction for {}.{} could not finish in {} seconds.", keyspace, tableRef, timeoutInSeconds, e);
            log.error(compactionManager.get().getCompactionStatus());
        } catch (InterruptedException e) {
            log.error("Compaction for {}.{} was interrupted.", keyspace, tableRef);
        } finally {
            alterGcAndTombstone(
                    keyspace,
                    tableRef,
                    CassandraConstants.GC_GRACE_SECONDS,
                    CassandraConstants.TOMBSTONE_THRESHOLD_RATIO);
        }
    }

    private void alterGcAndTombstone(
            String keyspace,
            TableReference tableRef,
            int gcGraceSeconds,
            float tombstoneThresholdRatio) {
        Preconditions.checkArgument(!Strings.isNullOrEmpty(keyspace),
                "keyspace:[%s] should not be null or empty.", keyspace);
        Preconditions.checkArgument(!Strings.isNullOrEmpty(tableRef.getQualifiedName()),
                "tableRef:[%s] should not be null or empty.", tableRef);
        Preconditions.checkArgument(gcGraceSeconds >= 0,
                "gc_grace_seconds:[%s] should not be negative.", gcGraceSeconds);
        Preconditions.checkArgument(tombstoneThresholdRatio >= 0.0f && tombstoneThresholdRatio <= 1.0f,
                "tombstone_threshold_ratio:[%s] should be between [0.0, 1.0]", tombstoneThresholdRatio);

        schemaMutationLock.runWithLock(() ->
                alterGcAndTombstoneWithLock(keyspace, tableRef, gcGraceSeconds, tombstoneThresholdRatio));
    }

    private void alterGcAndTombstoneWithLock(
            String keyspace,
            TableReference tableRef,
            int gcGraceSeconds,
            float tombstoneThresholdRatio) {
        try {
            clientPool.runWithRetry((FunctionCheckedException<Client, Void, Exception>) client -> {
                KsDef ks = client.describe_keyspace(keyspace);
                List<CfDef> cfs = ks.getCf_defs();
                for (CfDef cf : cfs) {
                    if (cf.getName().equalsIgnoreCase(internalTableName(tableRef))) {
                        cf.setGc_grace_seconds(gcGraceSeconds);
                        cf.setCompaction_strategy_options(ImmutableMap.of(
                                "tombstone_threshold",
                                String.valueOf(tombstoneThresholdRatio)));
                        client.system_update_column_family(cf);
                        CassandraKeyValueServices.waitForSchemaVersions(
                                client,
                                tableRef.getQualifiedName(),
                                configManager.getConfig().schemaMutationTimeoutMillis());
                        log.trace("gc_grace_seconds is set to {} for {}.{}",
                                gcGraceSeconds, keyspace, tableRef);
                        log.trace("tombstone_threshold_ratio is set to {} for {}.{}",
                                tombstoneThresholdRatio, keyspace, tableRef);
                    }
                }
                return null;
            });
        } catch (Exception e) {
            log.error("Exception encountered while setting gc_grace_seconds:{} and tombstone_threshold:{} for {}.{}",
                    gcGraceSeconds,
                    tombstoneThresholdRatio,
                    keyspace,
                    tableRef,
                    e);
        }
    }

    private <V> Map<InetSocketAddress, Map<Cell, V>> partitionMapByHost(Iterable<Map.Entry<Cell, V>> cells) {
        Map<InetSocketAddress, List<Map.Entry<Cell, V>>> partitionedByHost =
                partitionByHost(cells, new Function<Map.Entry<Cell, V>, byte[]>() {
                    @Override
                    public byte[] apply(Entry<Cell, V> entry) {
                        return entry.getKey().getRowName();
                    }
                });
        Map<InetSocketAddress, Map<Cell, V>> cellsByHost = Maps.newHashMap();
        for (Map.Entry<InetSocketAddress, List<Map.Entry<Cell, V>>> hostAndCells : partitionedByHost.entrySet()) {
            Map<Cell, V> cellsForHost = Maps.newHashMapWithExpectedSize(hostAndCells.getValue().size());
            for (Map.Entry<Cell, V> entry : hostAndCells.getValue()) {
                cellsForHost.put(entry.getKey(), entry.getValue());
            }
            cellsByHost.put(hostAndCells.getKey(), cellsForHost);
        }
        return cellsByHost;
    }

    private <V> Map<InetSocketAddress, List<V>> partitionByHost(
            Iterable<V> iterable,
            Function<V, byte[]> keyExtractor) {
        // Ensure that the same key goes to the same partition. This is important when writing multiple columns
        // to the same row, since this is a normally a single write in cassandra, whereas splitting the columns
        // into different requests results in multiple writes.
        ListMultimap<ByteBuffer, V> partitionedByKey = ArrayListMultimap.create();
        for (V value : iterable) {
            partitionedByKey.put(ByteBuffer.wrap(keyExtractor.apply(value)), value);
        }
        ListMultimap<InetSocketAddress, V> valuesByHost = ArrayListMultimap.create();
        for (ByteBuffer key : partitionedByKey.keySet()) {
            InetSocketAddress host = clientPool.getRandomHostForKey(key.array());
            valuesByHost.putAll(host, partitionedByKey.get(key));
        }
        return Multimaps.asMap(valuesByHost);
    }

    /*
     * Similar to executor.invokeAll, but cancels all remaining tasks if one fails and doesn't spawn new threads if
     * there is only one task
     */
    private <V> List<V> runAllTasksCancelOnFailure(List<Callable<V>> tasks) {
        if (tasks.size() == 1) {
            try {
                //Callable<Void> returns null, so can't use immutable list
                return Collections.singletonList(tasks.get(0).call());
            } catch (Exception e) {
                throw Throwables.throwUncheckedException(e);
            }
        }

        List<Future<V>> futures = Lists.newArrayListWithCapacity(tasks.size());
        for (Callable<V> task : tasks) {
            futures.add(executor.submit(task));
        }
        try {
            List<V> results = Lists.newArrayListWithCapacity(tasks.size());
            for (Future<V> future : futures) {
                results.add(future.get());
            }
            return results;
        } catch (Exception e) {
            throw Throwables.throwUncheckedException(e);
        } finally {
            for (Future<V> future : futures) {
                future.cancel(true);
            }
        }
    }

    private static class TableCellAndValue {
        public static final Function<TableCellAndValue, byte[]> EXTRACT_ROW_NAME_FUNCTION =
                input -> input.cell.getRowName();

        public static final Function<TableCellAndValue, Long> SIZING_FUNCTION =
                input -> input.value.length + Cells.getApproxSizeOfCell(input.cell);

        private final TableReference tableRef;
        private final Cell cell;
        private final byte[] value;

        TableCellAndValue(TableReference tableRef, Cell cell, byte[] value) {
            this.tableRef = tableRef;
            this.cell = cell;
            this.value = value;
        }
    }
}<|MERGE_RESOLUTION|>--- conflicted
+++ resolved
@@ -1282,111 +1282,20 @@
 
     @Override
     @Idempotent
-<<<<<<< HEAD
-    public ClosableIterator<RowResult<Set<Long>>> getRangeOfTimestamps(TableReference tableRef, RangeRequest rangeRequest, long timestamp) {
-        return getTimestampsWithPageCreator(tableRef, rangeRequest, timestamp, deleteConsistency, TimestampExtractor.SUPPLIER);
-=======
     public ClosableIterator<RowResult<Set<Long>>> getRangeOfTimestamps(
             TableReference tableRef,
             RangeRequest rangeRequest,
             long timestamp) {
-        return getRangeWithPageCreator(
+        return getTimestampsWithPageCreator(
                 tableRef,
                 rangeRequest,
                 timestamp,
                 deleteConsistency,
                 TimestampExtractor.SUPPLIER);
->>>>>>> 605ccf28
     }
 
     @Override
     @Idempotent
-<<<<<<< HEAD
-    public ClosableIterator<RowResult<Set<Value>>> getRangeWithHistory(TableReference tableRef, RangeRequest rangeRequest, long timestamp) {
-        return getRangeWithPageCreator(tableRef, rangeRequest, timestamp, deleteConsistency, HistoryExtractor.SUPPLIER);
-    }
-
-    public <T, U> ClosableIterator<RowResult<U>> getTimestampsWithPageCreator(final TableReference tableRef,
-                                                                         final RangeRequest rangeRequest,
-                                                                         final long timestamp,
-                                                                         final ConsistencyLevel consistency,
-                                                                         final Supplier<ResultsExtractor<T, U>> resultsExtractor) {
-        if (rangeRequest.isReverse()) {
-            throw new UnsupportedOperationException();
-        }
-        if (rangeRequest.isEmptyRange()) {
-            return ClosableIterators.wrap(ImmutableList.<RowResult<U>>of().iterator());
-        }
-
-        final int batchHint = rangeRequest.getBatchHint() == null ? 100 : rangeRequest.getBatchHint();
-        SliceRange slice = new SliceRange(ByteBuffer.wrap(PtBytes.EMPTY_BYTE_ARRAY), ByteBuffer.wrap(PtBytes.EMPTY_BYTE_ARRAY), false, 1);
-        final SlicePredicate pred = new SlicePredicate();
-        pred.setSlice_range(slice);
-
-        final ColumnSelection selection = rangeRequest.getColumnNames().isEmpty() ? ColumnSelection.all()
-                : ColumnSelection.create(rangeRequest.getColumnNames());
-
-        AbstractPagingIterable<RowResult<U>, TokenBackedBasicResultsPage<RowResult<U>, byte[]>> rowResults = new AbstractPagingIterable<RowResult<U>, TokenBackedBasicResultsPage<RowResult<U>, byte[]>>() {
-            @Override
-            protected TokenBackedBasicResultsPage<RowResult<U>, byte[]> getFirstPage() throws Exception {
-                return getSinglePage(rangeRequest.getStartInclusive());
-            }
-
-            @Override
-            protected TokenBackedBasicResultsPage<RowResult<U>, byte[]> getNextPage(TokenBackedBasicResultsPage<RowResult<U>, byte[]> previous) throws Exception {
-                return getSinglePage(previous.getTokenForNextPage());
-            }
-
-            TokenBackedBasicResultsPage<RowResult<U>, byte[]> getSinglePage(final byte[] startKey) throws Exception {
-                InetSocketAddress host = clientPool.getRandomHostForKey(startKey);
-                final byte[] endExclusive = rangeRequest.getEndExclusive();
-
-                KeyRange keyRange = getKeyRange(startKey, endExclusive, batchHint);
-                List<KeySlice> firstPage = getRangeSlices(host, tableRef, keyRange, pred, consistency);
-
-                Set<ByteBuffer> rows = getRows(firstPage);
-
-                CellPager cellPager = new CellPager(clientPool, host);
-                Map<ByteBuffer, List<ColumnOrSuperColumn>> columnsByRow = cellPager.getColsByKeyWithPaging(rows, tableRef, consistency);
-
-                TokenBackedBasicResultsPage<RowResult<U>, byte[]> page =
-                        resultsExtractor.get().getPageFromRangeResults(columnsByRow, timestamp, selection, endExclusive);
-                if (page.moreResultsAvailable() && firstPage.size() < batchHint) {
-                    // If get_range_slices didn't return the full number of results, there's no
-                    // point to trying to get another page
-                    page = SimpleTokenBackedResultsPage.create(endExclusive, page.getResults(), false);
-                }
-                return page;
-            }
-
-        };
-
-        return ClosableIterators.wrap(rowResults.iterator());
-    }
-
-    private Set<ByteBuffer> getRows(List<KeySlice> firstPage) {
-        Map<ByteBuffer, List<ColumnOrSuperColumn>> colsByKey = CassandraKeyValueServices.getColsByKey(firstPage);
-        return colsByKey.keySet();
-    }
-
-    private KeyRange getKeyRange(byte[] startKey, byte[] endExclusive, int batchHint) {
-        KeyRange keyRange = new KeyRange(batchHint);
-        keyRange.setStart_key(startKey);
-        if (endExclusive.length == 0) {
-            keyRange.setEnd_key(endExclusive);
-        } else {
-            // We need the previous name because this is inclusive, not exclusive
-            keyRange.setEnd_key(RangeRequests.previousLexicographicName(endExclusive));
-        }
-        return keyRange;
-    }
-
-    public <T, U> ClosableIterator<RowResult<U>> getRangeWithPageCreator(final TableReference tableRef,
-                                                                         final RangeRequest rangeRequest,
-                                                                         final long timestamp,
-                                                                         final ConsistencyLevel consistency,
-                                                                         final Supplier<ResultsExtractor<T, U>> resultsExtractor) {
-=======
     public ClosableIterator<RowResult<Set<Value>>> getRangeWithHistory(
             TableReference tableRef,
             RangeRequest rangeRequest,
@@ -1399,37 +1308,32 @@
                 HistoryExtractor.SUPPLIER);
     }
 
-    public <T, U> ClosableIterator<RowResult<U>> getRangeWithPageCreator(
-            TableReference tableRef,
-            RangeRequest rangeRequest,
-            long timestamp,
-            ConsistencyLevel consistency,
-            Supplier<ResultsExtractor<T, U>> resultsExtractor) {
->>>>>>> 605ccf28
+    public <T, U> ClosableIterator<RowResult<U>> getTimestampsWithPageCreator(
+            final TableReference tableRef,
+            final RangeRequest rangeRequest,
+            final long timestamp,
+            final ConsistencyLevel consistency,
+            final Supplier<ResultsExtractor<T, U>> resultsExtractor) {
+
         if (rangeRequest.isReverse()) {
             throw new UnsupportedOperationException();
         }
         if (rangeRequest.isEmptyRange()) {
             return ClosableIterators.wrap(ImmutableList.<RowResult<U>>of().iterator());
         }
+
         final int batchHint = rangeRequest.getBatchHint() == null ? 100 : rangeRequest.getBatchHint();
-<<<<<<< HEAD
-
-        SliceRange slice = new SliceRange(ByteBuffer.wrap(PtBytes.EMPTY_BYTE_ARRAY), ByteBuffer.wrap(PtBytes.EMPTY_BYTE_ARRAY), false, Integer.MAX_VALUE);
-=======
         SliceRange slice = new SliceRange(
                 ByteBuffer.wrap(PtBytes.EMPTY_BYTE_ARRAY),
                 ByteBuffer.wrap(PtBytes.EMPTY_BYTE_ARRAY),
                 false,
-                Integer.MAX_VALUE);
->>>>>>> 605ccf28
+                1);
         final SlicePredicate pred = new SlicePredicate();
         pred.setSlice_range(slice);
 
         final ColumnSelection selection = rangeRequest.getColumnNames().isEmpty() ? ColumnSelection.all()
                 : ColumnSelection.create(rangeRequest.getColumnNames());
 
-<<<<<<< HEAD
         AbstractPagingIterable<RowResult<U>, TokenBackedBasicResultsPage<RowResult<U>, byte[]>> rowResults = new AbstractPagingIterable<RowResult<U>, TokenBackedBasicResultsPage<RowResult<U>, byte[]>>() {
             @Override
             protected TokenBackedBasicResultsPage<RowResult<U>, byte[]> getFirstPage() throws Exception {
@@ -1437,6 +1341,85 @@
             }
 
             @Override
+            protected TokenBackedBasicResultsPage<RowResult<U>, byte[]> getNextPage(
+                    TokenBackedBasicResultsPage<RowResult<U>, byte[]> previous) throws Exception {
+                return getSinglePage(previous.getTokenForNextPage());
+            }
+
+            TokenBackedBasicResultsPage<RowResult<U>, byte[]> getSinglePage(final byte[] startKey) throws Exception {
+                InetSocketAddress host = clientPool.getRandomHostForKey(startKey);
+                final byte[] endExclusive = rangeRequest.getEndExclusive();
+
+                KeyRange keyRange = getKeyRange(startKey, endExclusive, batchHint);
+                List<KeySlice> firstPage = getRangeSlices(host, tableRef, keyRange, pred, consistency);
+
+                Set<ByteBuffer> rows = getRows(firstPage);
+
+                CellPager cellPager = new CellPager(clientPool, host);
+                Map<ByteBuffer, List<ColumnOrSuperColumn>> columnsByRow = cellPager.getColsByKeyWithPaging(rows,
+                        tableRef, consistency);
+
+                TokenBackedBasicResultsPage<RowResult<U>, byte[]> page =
+                        resultsExtractor.get().getPageFromRangeResults(columnsByRow, timestamp, selection,
+                                endExclusive);
+                if (page.moreResultsAvailable() && firstPage.size() < batchHint) {
+                    // If get_range_slices didn't return the full number of results, there's no
+                    // point to trying to get another page
+                    page = SimpleTokenBackedResultsPage.create(endExclusive, page.getResults(), false);
+                }
+                return page;
+            }
+
+        };
+
+        return ClosableIterators.wrap(rowResults.iterator());
+    }
+
+    private Set<ByteBuffer> getRows(List<KeySlice> firstPage) {
+        Map<ByteBuffer, List<ColumnOrSuperColumn>> colsByKey = CassandraKeyValueServices.getColsByKey(firstPage);
+        return colsByKey.keySet();
+    }
+
+    private KeyRange getKeyRange(byte[] startKey, byte[] endExclusive, int batchHint) {
+        KeyRange keyRange = new KeyRange(batchHint);
+        keyRange.setStart_key(startKey);
+        if (endExclusive.length == 0) {
+            keyRange.setEnd_key(endExclusive);
+        } else {
+            // We need the previous name because this is inclusive, not exclusive
+            keyRange.setEnd_key(RangeRequests.previousLexicographicName(endExclusive));
+        }
+        return keyRange;
+    }
+
+    public <T, U> ClosableIterator<RowResult<U>> getRangeWithPageCreator(final TableReference tableRef,
+                                                                         final RangeRequest rangeRequest,
+                                                                         final long timestamp,
+                                                                         final ConsistencyLevel consistency,
+                                                                         final Supplier<ResultsExtractor<T, U>> resultsExtractor) {
+
+        if (rangeRequest.isReverse()) {
+            throw new UnsupportedOperationException();
+        }
+        if (rangeRequest.isEmptyRange()) {
+            return ClosableIterators.wrap(ImmutableList.<RowResult<U>>of().iterator());
+        }
+        final int batchHint = rangeRequest.getBatchHint() == null ? 100 : rangeRequest.getBatchHint();
+
+        SliceRange slice = new SliceRange(ByteBuffer.wrap(PtBytes.EMPTY_BYTE_ARRAY), ByteBuffer.wrap(PtBytes.EMPTY_BYTE_ARRAY), false, Integer.MAX_VALUE);
+        final SlicePredicate pred = new SlicePredicate();
+        pred.setSlice_range(slice);
+
+        final ColumnSelection selection = rangeRequest.getColumnNames().isEmpty() ? ColumnSelection.all()
+                : ColumnSelection.create(rangeRequest.getColumnNames());
+
+        AbstractPagingIterable<RowResult<U>, TokenBackedBasicResultsPage<RowResult<U>, byte[]>> rowResults = new AbstractPagingIterable<RowResult<U>, TokenBackedBasicResultsPage<RowResult<U>, byte[]>>() {
+            @Override
+            protected TokenBackedBasicResultsPage<RowResult<U>, byte[]> getFirstPage() throws Exception {
+                return getSinglePage(rangeRequest.getStartInclusive());
+            }
+
+            @Override
             protected TokenBackedBasicResultsPage<RowResult<U>, byte[]> getNextPage(TokenBackedBasicResultsPage<RowResult<U>, byte[]> previous) throws Exception {
                 return getSinglePage(previous.getTokenForNextPage());
             }
@@ -1445,59 +1428,6 @@
                 InetSocketAddress host = clientPool.getRandomHostForKey(startKey);
 
                 final byte[] endExclusive = rangeRequest.getEndExclusive();
-=======
-                    @Override
-                    protected TokenBackedBasicResultsPage<RowResult<U>, byte[]> getNextPage(
-                            TokenBackedBasicResultsPage<RowResult<U>, byte[]> previous) throws Exception {
-                        return page(previous.getTokenForNextPage());
-                    }
-
-                    TokenBackedBasicResultsPage<RowResult<U>, byte[]> page(final byte[] startKey) throws Exception {
-                        InetSocketAddress host = clientPool.getRandomHostForKey(startKey);
-                        return clientPool.runWithRetryOnHost(host, new FunctionCheckedException<
-                                Client,
-                                TokenBackedBasicResultsPage<RowResult<U>, byte[]>,
-                                Exception>() {
-                            @Override
-                            public TokenBackedBasicResultsPage<RowResult<U>, byte[]> apply(Client client)
-                                    throws Exception {
-                                final byte[] endExclusive = rangeRequest.getEndExclusive();
-
-                                KeyRange keyRange = new KeyRange(batchHint);
-                                keyRange.setStart_key(startKey);
-                                if (endExclusive.length == 0) {
-                                    keyRange.setEnd_key(endExclusive);
-                                } else {
-                                    // We need the previous name because this is inclusive, not exclusive
-                                    keyRange.setEnd_key(RangeRequests.previousLexicographicName(endExclusive));
-                                }
-
-                                List<KeySlice> firstPage;
-
-                                try {
-                                    firstPage = run(client, tableRef,
-                                            () -> client.get_range_slices(colFam, pred, keyRange, consistency));
-                                } catch (UnavailableException e) {
-                                    if (consistency.equals(ConsistencyLevel.ALL)) {
-                                        throw new InsufficientConsistencyException("This operation requires all"
-                                                + " Cassandra nodes to be up and available.", e);
-                                    } else {
-                                        throw e;
-                                    }
-                                }
-
-                                Map<ByteBuffer, List<ColumnOrSuperColumn>> colsByKey =
-                                        CassandraKeyValueServices.getColsByKey(firstPage);
-                                TokenBackedBasicResultsPage<RowResult<U>, byte[]> page = resultsExtractor.get()
-                                        .getPageFromRangeResults(colsByKey, timestamp, selection, endExclusive);
-                                if (page.moreResultsAvailable() && firstPage.size() < batchHint) {
-                                    // If get_range_slices didn't return the full number of results, there's no
-                                    // point to trying to get another page
-                                    page = SimpleTokenBackedResultsPage.create(endExclusive, page.getResults(), false);
-                                }
-                                return page;
-                            }
->>>>>>> 605ccf28
 
                 KeyRange keyRange = getKeyRange(startKey, endExclusive, batchHint);
 
