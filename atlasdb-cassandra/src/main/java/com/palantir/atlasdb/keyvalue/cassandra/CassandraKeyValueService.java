--- conflicted
+++ resolved
@@ -1364,23 +1364,11 @@
                 for (TableReference table : tablesToCreate) {
                     CassandraVerifier.sanityCheckTableName(table);
 
-<<<<<<< HEAD
                     TableReference tableRefLowerCased = TableReference.createUnsafe(table.getQualifiedName().toLowerCase());
                     if (!existingTablesLowerCased.contains(tableRefLowerCased)) {
                         client.system_add_column_family(getCfForTable(table, tableNamesToTableMetadata.get(table)));
                     } else {
-                        log.warn(String.format("Ignored call to create a table (%s) that already existed (case insensitive).", table));
-=======
-                        TableReference tableRefLowerCased = TableReference.createUnsafe(table.getQualifiedName().toLowerCase());
-                        if (!existingTablesLowerCased.contains(tableRefLowerCased)) {
-                            client.system_add_column_family(getCfForTable(table, tableNamesToTableMetadata.get(table)));
-                        } else {
-                            log.warn("Ignored call to create a table ({}) that already existed (case insensitive).", table);
-                        }
-                    }
-                    if (!tablesToCreate.isEmpty()) {
-                        CassandraKeyValueServices.waitForSchemaVersions(client, "(all tables in a call to createTables)", configManager.getConfig().schemaMutationTimeoutMillis());
->>>>>>> 96502826
+                        log.warn("Ignored call to create a table ({}) that already existed (case insensitive).", table);
                     }
                 }
                 if (!tablesToCreate.isEmpty()) {
