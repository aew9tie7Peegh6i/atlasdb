--- conflicted
+++ resolved
@@ -148,14 +148,12 @@
         return 64;
     }
 
-<<<<<<< HEAD
-    public abstract Optional<Integer> timestampsGetterBatchSize();
-=======
     @Value.Default
     public boolean scyllaDb() {
         return false;
     }
->>>>>>> 53e15f3a
+
+    public abstract Optional<Integer> timestampsGetterBatchSize();
 
     public abstract Optional<CassandraJmxCompactionConfig> jmx();
 
