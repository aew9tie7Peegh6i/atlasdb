--- conflicted
+++ resolved
@@ -23,10 +23,7 @@
 import org.slf4j.LoggerFactory;
 
 import com.codahale.metrics.MetricRegistry;
-<<<<<<< HEAD
-=======
 import com.codahale.metrics.SharedMetricRegistries;
->>>>>>> f236d3b8
 import com.fasterxml.jackson.datatype.jdk8.Jdk8Module;
 import com.google.common.base.Stopwatch;
 import com.google.common.collect.ImmutableSet;
@@ -44,10 +41,6 @@
 import com.palantir.atlasdb.todo.TodoSchema;
 import com.palantir.atlasdb.transaction.api.TransactionManager;
 import com.palantir.remoting3.servers.jersey.HttpRemotingJerseyFeature;
-<<<<<<< HEAD
-import com.palantir.tritium.metrics.MetricRegistries;
-=======
->>>>>>> f236d3b8
 import com.palantir.tritium.metrics.registry.DefaultTaggedMetricRegistry;
 
 import io.dropwizard.Application;
@@ -117,14 +110,8 @@
         return TransactionManagers.builder()
                 .config(config)
                 .userAgent("ete test")
-<<<<<<< HEAD
-                .metricRegistry(new MetricRegistry())
-                .taggedMetricRegistry(DefaultTaggedMetricRegistry.getDefault())
-                .runtimeConfigSupplier(() -> atlasDbRuntimeConfigOptional)
-=======
                 .globalMetricsRegistry(new MetricRegistry())
                 .globalTaggedMetricRegistry(DefaultTaggedMetricRegistry.getDefault())
->>>>>>> f236d3b8
                 .registrar(environment.jersey()::register)
                 .addAllSchemas(ETE_SCHEMAS)
                 .build()
