/**
 * Copyright 2015 Palantir Technologies
 *
 * Licensed under the BSD-3 License (the "License");
 * you may not use this file except in compliance with the License.
 * You may obtain a copy of the License at
 *
 * http://opensource.org/licenses/BSD-3-Clause
 *
 * Unless required by applicable law or agreed to in writing, software
 * distributed under the License is distributed on an "AS IS" BASIS,
 * WITHOUT WARRANTIES OR CONDITIONS OF ANY KIND, either express or implied.
 * See the License for the specific language governing permissions and
 * limitations under the License.
 */
package com.palantir.atlasdb;

import java.util.Set;

import com.google.common.collect.ImmutableSet;
import com.palantir.atlasdb.encoding.PtBytes;
import com.palantir.atlasdb.keyvalue.api.TableReference;
import com.palantir.atlasdb.table.description.TableMetadata;
import com.palantir.atlasdb.transaction.impl.TransactionConstants;

public class AtlasDbConstants {
    public static final TableReference PUNCH_TABLE = TableReference.createWithEmptyNamespace("_punch");
    public static final TableReference SCRUB_TABLE = TableReference.createWithEmptyNamespace("_scrub");
    public static final TableReference NAMESPACE_TABLE = TableReference.createWithEmptyNamespace("_namespace");
    public static final TableReference TIMESTAMP_TABLE = TableReference.createWithEmptyNamespace("_timestamp");
    public static final TableReference PERSISTED_LOCKS_TABLE = TableReference.createWithEmptyNamespace(
            "_persisted_locks");

    public static final TableReference DEFAULT_METADATA_TABLE = TableReference.createWithEmptyNamespace("_metadata");
    public static final TableReference DEFAULT_ORACLE_METADATA_TABLE = TableReference.createWithEmptyNamespace("atlasdb_metadata");

    public static final String ORACLE_NAME_MAPPING_TABLE = "atlasdb_table_names";
    public static final String ORACLE_NAME_MAPPING_PK_CONSTRAINT = "pk_" + ORACLE_NAME_MAPPING_TABLE;
    public static final String ORACLE_OVERFLOW_SEQUENCE = "overflow_seq";

    public static final String NAMESPACE_PREFIX = "_n_";
    public static final String NAMESPACE_SHORT_COLUMN_NAME = "s";
    public static final byte[] NAMESPACE_SHORT_COLUMN_BYTES = PtBytes.toBytes(NAMESPACE_SHORT_COLUMN_NAME);

    public static final TableReference PARTITION_MAP_TABLE = TableReference.createWithEmptyNamespace("_partition_map");
    public static final byte[] EMPTY_TABLE_METADATA = {}; // use carefully
    public static final byte[] GENERIC_TABLE_METADATA = new TableMetadata().persistToBytes();

    public static final int MINIMUM_COMPRESSION_BLOCK_SIZE_KB = 4;
    public static final int DEFAULT_INDEX_COMPRESSION_BLOCK_SIZE_KB = 4;
    public static final int DEFAULT_TABLE_COMPRESSION_BLOCK_SIZE_KB = 8;
    public static final int DEFAULT_TABLE_WITH_RANGESCANS_COMPRESSION_BLOCK_SIZE_KB = 64;

    public static final long TRANSACTION_TS = 0L;

    public static final Set<TableReference> hiddenTables = ImmutableSet.of(
            TransactionConstants.TRANSACTION_TABLE,
            PUNCH_TABLE,
            SCRUB_TABLE,
            NAMESPACE_TABLE,
<<<<<<< HEAD
            PARTITION_MAP_TABLE,
            PERSISTED_LOCKS_TABLE);
    public static final Set<TableReference> SKIP_POSTFILTER_TABLES = ImmutableSet.of(TransactionConstants.TRANSACTION_TABLE,
            NAMESPACE_TABLE);
=======
            PARTITION_MAP_TABLE);
>>>>>>> 8471ec6e

    /**
     * Tables that must always be on a KVS that supports an atomic putUnlessExists operation.
     */
    public static final Set<TableReference> ATOMIC_TABLES = ImmutableSet.of(
            TransactionConstants.TRANSACTION_TABLE,
            NAMESPACE_TABLE);

    public static final Set<TableReference> TABLES_KNOWN_TO_BE_POORLY_DESIGNED = ImmutableSet.of(TableReference.createWithEmptyNamespace("resync_object"));

    public static final long DEFAULT_TRANSACTION_READ_TIMEOUT = 60 * 60 * 1000; // one hour
    public static final long DEFAULT_PUNCH_INTERVAL_MILLIS = 60 * 1000; // one minute

    public static final boolean DEFAULT_BACKGROUND_SCRUB_AGGRESSIVELY = false;
    public static final int DEFAULT_BACKGROUND_SCRUB_THREADS = 8;
    public static final int DEFAULT_BACKGROUND_SCRUB_READ_THREADS = 8;
    public static final long DEFAULT_BACKGROUND_SCRUB_FREQUENCY_MILLIS = 3600000L;
    public static final int DEFAULT_BACKGROUND_SCRUB_BATCH_SIZE = 2000;
    public static final long SCRUBBER_RETRY_DELAY_MILLIS = 500L;
    public static final char SCRUB_TABLE_SEPARATOR_CHAR = '\0';

    public static final boolean DEFAULT_ENABLE_SWEEP = false;
    public static final long DEFAULT_SWEEP_PAUSE_MILLIS = 5 * 1000;
    public static final int DEFAULT_SWEEP_BATCH_SIZE = 1000;
    public static final int DEFAULT_SWEEP_CELL_BATCH_SIZE = 10_000;

    public static final int DEFAULT_STREAM_IN_MEMORY_THRESHOLD = 4 * 1024 * 1024;

    public static final int MAX_TABLE_PREFIX_LENGTH = 7;
    public static final int MAX_OVERFLOW_TABLE_PREFIX_LENGTH = 6;
}<|MERGE_RESOLUTION|>--- conflicted
+++ resolved
@@ -58,14 +58,8 @@
             PUNCH_TABLE,
             SCRUB_TABLE,
             NAMESPACE_TABLE,
-<<<<<<< HEAD
             PARTITION_MAP_TABLE,
             PERSISTED_LOCKS_TABLE);
-    public static final Set<TableReference> SKIP_POSTFILTER_TABLES = ImmutableSet.of(TransactionConstants.TRANSACTION_TABLE,
-            NAMESPACE_TABLE);
-=======
-            PARTITION_MAP_TABLE);
->>>>>>> 8471ec6e
 
     /**
      * Tables that must always be on a KVS that supports an atomic putUnlessExists operation.
