--- conflicted
+++ resolved
@@ -46,15 +46,12 @@
             .lockLeader("localhost")
             .build();
 
-<<<<<<< HEAD
     private static final LeaderConfig LEADER_CONFIG = ImmutableLeaderConfig
             .builder()
             .quorumSize(0)
             .localServer("localhost")
             .leaders(Sets.newHashSet("localhost"))
             .build();
-=======
->>>>>>> abd80681
 
     @Test
     public void testAuthProvided() {
@@ -68,11 +65,7 @@
     public void testAuthMissing() {
         try {
             CassandraKeyValueService.create(
-<<<<<<< HEAD
-                CassandraKeyValueServiceConfigManager.createSimpleManager(NO_CREDS_CKVS_CONFIG), LEADER_CONFIG);
-=======
-                    CassandraKeyValueServiceConfigManager.createSimpleManager(NO_CREDS_CKVS_CONFIG));
->>>>>>> abd80681
+                    CassandraKeyValueServiceConfigManager.createSimpleManager(NO_CREDS_CKVS_CONFIG), LEADER_CONFIG);
             fail();
         } catch (RuntimeException e) {
             boolean threwIRE = false;
